--- conflicted
+++ resolved
@@ -17,11 +17,7 @@
     runs-on: ubuntu-latest
     strategy:
       matrix:
-<<<<<<< HEAD
         python-version: ['3.8', '3.9', '3.10', '3.11']
-=======
-        python-version: ['3.8', '3.9', '3.10']
->>>>>>> 59cf3c33
 
     steps:
       - uses: actions/checkout@v3
@@ -35,11 +31,7 @@
           python -m pip install pytest igraph pytest-split
           if ${{ matrix.python-version != '3.11' }}; then python -m pip install numba; fi
           if [ -f requirements.txt ]; then pip install -r requirements.txt; fi
-<<<<<<< HEAD
-          python -m pip install git+https://github.com/e2nIEE/pandapower@master#egg=pandapower
-=======
           python -m pip install git+https://github.com/e2nIEE/pandapower@master#egg=pandapower;
->>>>>>> 59cf3c33
           pip install .
       - name: List all installed packages
         run: |
@@ -63,11 +55,7 @@
     runs-on: ubuntu-latest
     strategy:
       matrix:
-<<<<<<< HEAD
         python-version: ['3.8', '3.9', '3.10', '3.11']
-=======
-        python-version: ['3.8', '3.9', '3.10']
->>>>>>> 59cf3c33
     steps:
       - uses: actions/checkout@v3
       - name: Set up Python ${{ matrix.python-version }}
