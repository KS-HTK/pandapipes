--- conflicted
+++ resolved
@@ -916,12 +916,7 @@
 def create_fluid_from_lib(net, name, overwrite=True):
     """
     Creates a fluid from library (if there is an entry) and sets net["fluid"] to this value.
-<<<<<<< HEAD
-    Currently existing fluids in the library are: "hgas", "lgas", "water", "air", "carbondioxid",
-    "ethane", "hydrogen", "methane", "nitrogen" and "oxygen"
-=======
     Currently existing fluids in the library are: "hgas", "lgas", "water", "air".
->>>>>>> c41ec272
 
     :param net: The net for which this fluid should be created
     :type net: pandapipesNet
