--- conflicted
+++ resolved
@@ -256,8 +256,6 @@
     cols = ["name", "junction", "p_bar", "t_k", "in_service", "type"]
     vals = [name, junction, p_bar, t_k, bool(in_service), type]
     _set_entries(net, "ext_grid", index, **dict(zip(cols, vals)), **kwargs)
-<<<<<<< HEAD
-=======
 
     return index
 
@@ -309,7 +307,6 @@
          "diameter_m": diameter_m, "qext_w": qext_w, "loss_coefficient": loss_coefficient,
          "in_service": bool(in_service), "type": type}
     _set_entries(net, "heat_exchanger", index, **v, **kwargs)
->>>>>>> 4f333e0a
 
     return index
 
@@ -1386,7 +1383,6 @@
     return index
 
 
-<<<<<<< HEAD
 def create_flow_controls(net, from_junctions, to_junctions, controlled_mdot_kg_per_s, diameter_m,
                          control_active=True, name=None, index=None, in_service=True, type="fc",
                          **kwargs):
@@ -1394,17 +1390,9 @@
     Convenience function for creating many flow controls at once. Parameters 'from_junctions'\
     and 'to_junctions' must be arrays of equal length. Other parameters may be either arrays of the\
     same length or single values.
-=======
-def create_compressor(net, from_junction, to_junction, pressure_ratio, name=None, index=None,
-                      in_service=True, **kwargs):
-    """
-    Adds a compressor to net["compressor"] whith pressure lift rel. to (p_in + p_ambient) (boost
-    ratio)
->>>>>>> 4f333e0a
 
     :param net: The net for which these flow controls should be created
     :type net: pandapipesNet
-<<<<<<< HEAD
     :param from_junctions: IDs of the junctions on one side which the flow controls will be\
             connected to
     :type from_junctions: Iterable(int)
@@ -1424,20 +1412,6 @@
     :param index: Force specified IDs if they are available. If None, the index one higher than the\
             highest already existing index is selected and counted onwards.
     :type index: Iterable(int), default None
-=======
-    :param from_junction: ID of the junction on one side which the compressor will be connected with
-    :type from_junction: int
-    :param to_junction: ID of the junction on the other side which the compressor will be connected\
-                        with
-    :type to_junction: int
-    :param pressure_ratio:
-    :type pressure_ratio:
-    :param name: A name tag for this compressor
-    :type name: str, default None
-    :param index: Force a specified ID if it is available. If None, the index one higher than the\
-            highest already existing index is selected.
-    :type index: int, default None
->>>>>>> 4f333e0a
     :param in_service: True for in_service or False for out of service
     :type in_service: Iterable or bool, default True
     :param type: Currently not used - possibility to specify a certain type of flow control
