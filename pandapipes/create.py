# Copyright (c) 2020-2022 by Fraunhofer Institute for Energy Economics
# and Energy System Technology (IEE), Kassel, and University of Kassel. All rights reserved.
# Use of this source code is governed by a BSD-style license that can be found in the LICENSE file.

import numpy as np
import pandas as pd

from pandapipes.component_models import Junction, Sink, Source, Pump, Pipe, ExtGrid, \
<<<<<<< HEAD
    HeatExchanger, Valve, CirculationPumpPressure, CirculationPumpMass, StorageFluid
from pandapipes.component_models.auxiliaries.component_toolbox import add_new_component
from pandapipes.pandapipes_net import pandapipesNet, get_default_pandapipes_structure
=======
    HeatExchanger, Valve, CirculationPumpPressure, CirculationPumpMass, PressureControlComponent, \
    Compressor
from pandapipes.component_models.component_toolbox import add_new_component
from pandapipes.pandapipes_net import pandapipesNet, get_basic_net_entries, add_default_components
>>>>>>> 73729035
from pandapipes.properties import call_lib
from pandapipes.properties.fluids import Fluid, _add_fluid_to_net
from pandapipes.std_types.std_types import add_basic_std_types, create_pump_std_type, \
    load_std_type
from pandapipes.std_types.std_type_class import regression_function, PumpStdType
from pandapower.create import _get_multiple_index_with_check, _get_index_with_check, _set_entries, \
    _check_node_element, _check_multiple_node_elements, _set_multiple_entries, \
    _add_multiple_branch_geodata, _check_branch_element, _check_multiple_branch_elements

try:
    import pandaplan.core.pplog as logging
except ImportError:
    import logging

logger = logging.getLogger(__name__)


def create_empty_network(name="", fluid=None, add_stdtypes=True):
    """
    This function initializes the pandapipes datastructure.

    :param name: Name for the network
    :type name: string, default None
    :param fluid: A fluid that can be added to the net from the start. Should be either of type\
            Fluid (c.f. pandapipes.properties.fluids.Fluid) or a string which refers to a standard\
            fluid type used to call `create_fluid_from_lib`. A fluid is required for pipeflow\
            calculations, but can also be added later.
    :type fluid: Fluid or str, default None
    :param add_stdtypes: Flag whether to add a dictionary of typical pump and pipe std types
    :type add_stdtypes: bool, default True
    :return: net - pandapipesNet with empty tables
    :rtype: pandapipesNet

    :Example:
        >>> net1 = create_empty_network("my_first_pandapipesNet", "lgas")
        >>> net2 = create_empty_network()

    """
    net = pandapipesNet(get_basic_net_entries())
    add_default_components(net, True)
    net['name'] = name
    if add_stdtypes:
        add_basic_std_types(net)

    if fluid is not None:
        if isinstance(fluid, Fluid):
            net["fluid"] = fluid
        elif isinstance(fluid, str):
            create_fluid_from_lib(net, fluid)
        else:
            logger.warning("The fluid %s cannot be added to the net. Only fluids of type Fluid or "
                           "strings can be used." % fluid)
    return net


def create_junction(net, pn_bar, tfluid_k, height_m=0, name=None, index=None, in_service=True,
                    type="junction", geodata=None, **kwargs):
    """
    Adds one junction in table net["junction"]. Junctions are the nodes of the network that
    all other elements connect to.

    :param net: The pandapipes network in which the element is created
    :type net: pandapipesNet
    :param pn_bar: The nominal pressure in [bar]. Used as an initial value for pressure calculation.
    :type pn_bar: float
    :param tfluid_k: The fluid temperature in [K]. Used as parameter for gas calculations and as\
            initial value for temperature calculations.
    :type tfluid_k: float
    :param height_m: Height of node above sea level in [m]
    :type height_m: float, default 0
    :param name: The name for this junction
    :type name: string, default None
    :param index: Force a specified ID if it is available. If None, the index one higher than the\
            highest already existing index is selected.
    :type index: int, default None
    :param in_service: True for in_service or False for out of service
    :type in_service: boolean, default True
    :param type: not used yet - Designed for type differentiation on pandas lookups (e.g. household\
            connection vs. crossing)
    :type type: string, default "junction"
    :param geodata: Coordinates used for plotting
    :type geodata: (x,y)-tuple, default None
    :param kwargs: Additional keyword arguments will be added as further columns to the\
            net["junction"] table
    :return: index - The unique ID of the created element
    :rtype: int

    :Example:
        >>> create_junction(net, pn_bar=5, tfluid_k=320)
    """
    add_new_component(net, Junction)

    index = _get_index_with_check(net, "junction", index)

    cols = ["name", "pn_bar", "tfluid_k", "height_m", "in_service", "type"]
    vals = [name, pn_bar, tfluid_k, height_m, bool(in_service), type]

    _set_entries(net, "junction", index, **dict(zip(cols, vals)), **kwargs)

    if geodata is not None:
        if len(geodata) != 2:
            raise UserWarning("geodata must be given as (x, y) tuple")
        net["junction_geodata"].loc[index, ["x", "y"]] = geodata

    return index


def create_sink(net, junction, mdot_kg_per_s, scaling=1., name=None, index=None, in_service=True,
                type='sink', **kwargs):
    """
    Adds one sink in table net["sink"].

    :param net: The net for which this sink should be created
    :type net: pandapipesNet
    :param junction: The index of the junction to which the sink is connected
    :type junction: int
    :param mdot_kg_per_s: The required mass flow
    :type mdot_kg_per_s: float, default None
    :param scaling: An optional scaling factor to be set customly
    :type scaling: float, default 1
    :param name: A name tag for this sink
    :type name: str, default None
    :param index: Force a specified ID if it is available. If None, the index one higher than the\
            highest already existing index is selected.
    :type index: int, default None
    :param in_service: True for in service, False for out of service
    :type in_service: bool, default True
    :param type: Type variable to classify the sink
    :type type: str, default None
    :param kwargs: Additional keyword arguments will be added as further columns to the\
            net["sink"] table
    :return: index - The unique ID of the created element
    :rtype: int

    :Example:
        >>> new_sink_id = create_sink(net, junction=2, mdot_kg_per_s=0.1)

    """
    add_new_component(net, Sink)

    _check_junction_element(net, junction)
    index = _get_index_with_check(net, "sink", index)

    cols = ["name", "junction", "mdot_kg_per_s", "scaling", "in_service", "type"]
    vals = [name, junction, mdot_kg_per_s, scaling, bool(in_service), type]
    _set_entries(net, "sink", index, **dict(zip(cols, vals)), **kwargs)

    return index


def create_source(net, junction, mdot_kg_per_s, scaling=1., name=None, index=None, in_service=True,
                  type='source', **kwargs):
    """
    Adds one source in table net["source"].

    :param net: The net for which this source should be created
    :type net: pandapipesNet
    :param junction: The index of the junction to which the source is connected
    :type junction: int
    :param mdot_kg_per_s: The required mass flow
    :type mdot_kg_per_s: float, default None
    :param scaling: An optional scaling factor to be set customly
    :type scaling: float, default 1
    :param name: A name tag for this source
    :type name: str, default None
    :param index: Force a specified ID if it is available. If None, the index one higher than the\
            highest already existing index is selected.
    :type index: int, default None
    :param in_service: True for in service, False for out of service
    :type in_service: bool, default True
    :param type: Type variable to classify the source
    :type type: str, default None
    :param kwargs: Additional keyword arguments will be added as further columns to the\
            net["source"] table
    :return: index - The unique ID of the created element
    :rtype: int

    :Example:
        >>> create_source(net,junction=2,mdot_kg_per_s=0.1)

    """
    add_new_component(net, Source)

    _check_junction_element(net, junction)

    index = _get_index_with_check(net, "source", index)

    cols = ["name", "junction", "mdot_kg_per_s", "scaling", "in_service", "type"]
    vals = [name, junction, mdot_kg_per_s, scaling, bool(in_service), type]
    _set_entries(net, "source", index, **dict(zip(cols, vals)), **kwargs)

    return index


<<<<<<< HEAD
def create_storage_fluid(net, junction, mdot_kg_per_s, min_kg=0., max_kg=np.inf, scaling=1.,
                         name=None, index=None, in_service=True, type='storage_fluid', **kwargs):
    """
    Adds one storage entry in table net["storage_fluid"]. Not suitable for thermal storage tanks.

    :param net: The net for which this storage unit should be created
    :type net: pandapipesNet
    :param junction: The index of the junction to which the storage is connected
    :type junction: int
    :param mdot_kg_per_s: The quasi-stationary mass flow. (if fluid flows into storage: >0,
                          if fluid flows from storage to net: <0)
    :type mdot_kg_per_s: float, default None
    :param min_kg: Minimum amount of fluid that has to remain in the storage unit. (To be used
                   with controllers)
    :type min_kg: float
    :param max_kg: Maximum amount of fluid that can be stored in the storage unit. (To be used
                   with controllers)
    :type max_kg: float, default np.inf
    :param scaling: An optional scaling factor to be set customly
    :type scaling: float, default 1
    :param name: A name tag for this storage
    :type name: str, default None
    :param index: Force a specified ID if it is available. If None, the index one higher than the\
            highest already existing index is selected.
    :type index: int, default None
    :param in_service: True for in service, False for out of service
    :type in_service: bool, default True
    :param type: Type variable to classify the storage
    :type type: str, default None
    :param kwargs: Additional keyword arguments will be added as further columns to the\
            net["storage_fluid"] table
    :return: index - The unique ID of the created element
    :rtype: int

    :Example:
        >>> create_storage_fluid(net,junction=2,mdot_kg_per_s=0.1)

    """

    add_new_component(net, StorageFluid)

    _check_junction_element(net, junction)

    index = _get_index_with_check(net, "storage_fluid", index)

    cols = ["name", "junction", "mdot_kg_per_s", "scaling", "min_kg", "max_kg",
            "in_service", "type"]
    vals = [name, junction, mdot_kg_per_s, scaling, min_kg, max_kg,
            bool(in_service), type]
    _set_entries(net, "storage_fluid", index, **dict(zip(cols, vals)), **kwargs)

    return index

def create_ext_grid(net, junction, p_bar, t_k, name=None, in_service=True, index=None, type="pt"):
=======
def create_ext_grid(net, junction, p_bar, t_k, name=None, in_service=True, index=None, type="pt",
                    **kwargs):
>>>>>>> 73729035
    """
    Creates an external grid and adds it to the table net["ext_grid"]. It transfers the junction
    that it is connected to into a node with fixed value for either pressure, temperature or both
    (depending on the type). Usually external grids represent connections to other grids feeding
    the given pandapipesNet.

    :param net: The net that the external grid should be connected to
    :type net: pandapipesNet
    :param junction: The junction to which the external grid is connected
    :type junction: int
    :param p_bar: The pressure of the external grid
    :type p_bar: float
    :param t_k: The fixed temperature at the external grid
    :type t_k: float, default 285.15
    :param name: A name tag for this ext_grid
    :type name: str, default None
    :param in_service: True for in service, False for out of service
    :type in_service: bool, default True
    :param index: Force a specified ID if it is available. If None, the index one higher than the\
            highest already existing index is selected.
    :type index: int, default None
    :param type: The external grid type denotes the values that are fixed at the respective node:\n
            - "p": The pressure is fixed, the node acts as a slack node for the mass flow.
            - "t": The temperature is fixed and will not be solved for, but is assumed as the \
                   node's mix temperature. Please note that pandapipes cannot check for \
                   inconsistencies in the formulation of heat transfer equations yet. \n
            - "pt": The external grid shows both "p" and "t" behavior.
    :type type: str, default "pt"
    :param kwargs: Additional keyword arguments will be added as further columns to the\
                    net["ext_grid"] table
    :return: index - The unique ID of the created element
    :rtype: int

    :Example:
        >>> create_ext_grid(net, junction=2, p_bar=100, t_k=293.15)

    """
    add_new_component(net, ExtGrid)

    if type not in ["p", "t", "pt"]:
        logger.warning("no proper type was chosen.")

    _check_junction_element(net, junction)
    index = _get_index_with_check(net, "ext_grid", index, name="external grid")

    cols = ["name", "junction", "p_bar", "t_k", "in_service", "type"]
    vals = [name, junction, p_bar, t_k, bool(in_service), type]
    _set_entries(net, "ext_grid", index, **dict(zip(cols, vals)), **kwargs)

    return index


def create_heat_exchanger(net, from_junction, to_junction, diameter_m, qext_w, loss_coefficient=0,
                          name=None, index=None, in_service=True, type="heat_exchanger", **kwargs):
    """
    Creates a heat exchanger element in net["heat_exchanger"] from heat exchanger parameters.

    :param net: The net within this heat exchanger should be created
    :type net: pandapipesNet
    :param from_junction: ID of the junction on one side which the heat exchanger will be\
            connected with
    :type from_junction: int
    :param to_junction: ID of the junction on the other side which the heat exchanger will be\
            connected with
    :type to_junction: int
    :param diameter_m: The heat exchanger inner diameter in [m]
    :type diameter_m: float
    :param qext_w: External heat flux in [W]. If positive, heat is derived from the network. If
            negative, heat is being fed into the network from a heat source.
    :type qext_w: float
    :param loss_coefficient: An additional pressure loss coefficient, introduced by e.g. bends
    :type loss_coefficient: float
    :param name: The name of the heat exchanger
    :type name: str, default None
    :param index: Force a specified ID if it is available. If None, the index one higher than the\
            highest already existing index is selected.
    :type index: int, default None
    :param in_service: True for in_service or False for out of service
    :type in_service: bool, default True
    :param type: Not used yet
    :type type: str
    :param kwargs: Additional keyword arguments will be added as further columns to the\
                    net["heat_exchanger"] table
    :return: index - The unique ID of the created heat exchanger
    :rtype: int

    :Example:
        >>> create_heat_exchanger(net, from_junction=0, to_junction=1, diameter_m=40e-3,\
                                  qext_w=2000)
    """
    add_new_component(net, HeatExchanger)

    index = _get_index_with_check(net, "heat_exchanger", index, "heat exchanger")
    _check_branch(net, "Heat exchanger", index, from_junction, to_junction)

    v = {"name": name, "from_junction": from_junction, "to_junction": to_junction,
         "diameter_m": diameter_m, "qext_w": qext_w, "loss_coefficient": loss_coefficient,
         "in_service": bool(in_service), "type": type}
    _set_entries(net, "heat_exchanger", index, **v, **kwargs)

    return index


def create_pipe(net, from_junction, to_junction, std_type, length_km, k_mm=0.2, loss_coefficient=0,
                sections=1, alpha_w_per_m2k=0., text_k=293, qext_w=0., name=None, index=None,
                geodata=None, in_service=True, type="pipe", **kwargs):
    """
    Creates a pipe element in net["pipe"] from pipe parameters.

    :param net: The net for which this pipe should be created
    :type net: pandapipesNet
    :param from_junction: ID of the junction on one side which the pipe will be connected to
    :type from_junction: int
    :param to_junction: ID of the junction on the other side to which the pipe will be connected to
    :type to_junction: int
    :param std_type: Name of standard type
    :type std_type: str
    :param length_km: Length of the pipe in [km]
    :type length_km: float
    :param k_mm: Pipe roughness in [mm]. 0.2 mm is quite rough, usually betweeen 0.0015 (new
            pipes) and 0.3 (old steel pipelines)
    :type k_mm: float, default 0.2
    :param loss_coefficient: An additional pressure loss coefficient, introduced by e.g. bends
    :type loss_coefficient: float, default 0
    :param sections: The number of internal pipe sections. Important for gas and temperature\
            calculations, where variables are dependent on pipe length.
    :type sections: int, default 1
    :param alpha_w_per_m2k: Heat transfer coefficient in [W/(m^2*K)]
    :type alpha_w_per_m2k: float, default 0
    :param text_k: Ambient temperature of pipe in [K]
    :type text_k: float, default 293
    :param qext_w: External heat feed-in to the pipe in [W]
    :type qext_w: float, default 0
    :param name: A name tag for this pipe
    :type name: str, default None
    :param index: Force a specified ID if it is available. If None, the index one higher than the\
            highest already existing index is selected.
    :type index: int, default None
    :param geodata: The coordinates of the pipe. The first row should be the coordinates of\
            junction a and the last should be the coordinates of junction b. The points in the\
            middle represent the bending points of the pipe.
    :type geodata: array, shape=(,2L), default None
    :param in_service: True for in service, False for out of service
    :type in_service: bool, default True
    :param type: An identifier for special types of pipes (e.g. below or above ground)
    :type type: str, default "pipe"
    :param kwargs: Additional keyword arguments will be added as further columns to the\
            net["pipe"] table
    :return: index - The unique ID of the created element
    :rtype: int

    :Example:
        >>> create_pipe(net, from_junction=0, to_junction=1, std_type='315_PE_80_SDR_17',\
                        length_km=1)

    """
    add_new_component(net, Pipe)

    index = _get_index_with_check(net, "pipe", index)
    _check_branch(net, "Pipe", index, from_junction, to_junction)
    _check_std_type(net, std_type, "pipe", "create_pipe")

    pipe_parameter = load_std_type(net, std_type, "pipe")
    v = {"name": name, "from_junction": from_junction, "to_junction": to_junction,
         "std_type": std_type, "length_km": length_km,
         "diameter_m": pipe_parameter["inner_diameter_mm"] / 1000, "k_mm": k_mm,
         "loss_coefficient": loss_coefficient, "alpha_w_per_m2k": alpha_w_per_m2k,
         "sections": sections, "in_service": bool(in_service), "type": type, "qext_w": qext_w,
         "text_k": text_k}
    _set_entries(net, "pipe", index, **v, **kwargs)

    if geodata is not None:
        net["pipe_geodata"].at[index, "coords"] = geodata

    return index


def create_pipe_from_parameters(net, from_junction, to_junction, length_km, diameter_m, k_mm=0.2,
                                loss_coefficient=0, sections=1, alpha_w_per_m2k=0., text_k=293,
                                qext_w=0., name=None, index=None, geodata=None, in_service=True,
                                type="pipe", **kwargs):
    """
    Creates a pipe element in net["pipe"] from pipe parameters.

    :param net: The net for which this pipe should be created
    :type net: pandapipesNet
    :param from_junction: ID of the junction on one side which the pipe will be connected with
    :type from_junction: int
    :param to_junction: ID of the junction on the other side to which the pipe will be connected to
    :type to_junction: int
    :param length_km: Length of the pipe in [km]
    :type length_km: float
    :param diameter_m: The pipe diameter in [m]
    :type diameter_m: float
    :param k_mm: Pipe roughness in [mm]. 0.2 mm is quite rough, usually betweeen 0.0015 (new
            pipes) and 0.3 (old steel pipelines)
    :type k_mm: float, default 0.2
    :param loss_coefficient: An additional pressure loss coefficient, introduced by e.g. bends
    :type loss_coefficient: float, default 0
    :param sections: The number of internal pipe sections. Important for gas and temperature\
            calculations, where variables are dependent on pipe length.
    :type sections: int, default 1
    :param alpha_w_per_m2k: Heat transfer coefficient in [W/(m^2*K)]
    :type alpha_w_per_m2k: float, default 0
    :param qext_w: external heat feed-in to the pipe in [W]
    :type qext_w: float, default 0
    :param text_k: Ambient temperature of pipe in [K]
    :type text_k: float, default 293
    :param name: A name tag for this pipe
    :type name: str, default None
    :param index: Force a specified ID if it is available. If None, the index one higher than the\
            highest already existing index is selected.
    :type index: int, default None
    :param geodata: The coordinates of the pipe. The first row should be the coordinates of\
            junction a and the last should be the coordinates of junction b. The points in the\
            middle represent the bending points of the pipe
    :type geodata: array, shape= (,2L), default None
    :param in_service: True for in service, false for out of service
    :type in_service: bool, default True
    :param type: An identifier for special types of pipes (e.g. below or above ground)
    :type type: str, default "pipe"
    :param kwargs: Additional keyword arguments will be added as further columns to the\
            net["pipe"] table
    :return: index - The unique ID of the created element
    :rtype: int

    :Example:
        >>> create_pipe_from_parameters(net, from_junction=0, to_junction=1, length_km=1,\
                                        diameter_m=40e-3)

    """
    add_new_component(net, Pipe)

    index = _get_index_with_check(net, "pipe", index)
    _check_branch(net, "Pipe", index, from_junction, to_junction)

    v = {"name": name, "from_junction": from_junction, "to_junction": to_junction,
         "std_type": None, "length_km": length_km, "diameter_m": diameter_m, "k_mm": k_mm,
         "loss_coefficient": loss_coefficient, "alpha_w_per_m2k": alpha_w_per_m2k,
         "sections": sections, "in_service": bool(in_service),
         "type": type, "qext_w": qext_w, "text_k": text_k}
    if 'std_type' in kwargs:
        raise UserWarning('you have defined a std_type, however, using this function you can only '
                          'create a pipe setting specific, individual parameters. If you want to '
                          'create a pipe from net.std_types, please use `create_pipe`')
    _set_entries(net, "pipe", index, **v, **kwargs)

    if geodata is not None:
        net["pipe_geodata"].at[index, "coords"] = geodata

    return index


def create_valve(net, from_junction, to_junction, diameter_m, opened=True, loss_coefficient=0,
                 name=None, index=None, type='valve', **kwargs):
    """
    Creates a valve element in net["valve"] from valve parameters.

    :param net: The net for which this valve should be created
    :type net: pandapipesNet
    :param from_junction: ID of the junction on one side which the valve will be connected with
    :type from_junction: int
    :param to_junction: ID of the junction on the other side which the valve will be connected with
    :type to_junction: int
    :param diameter_m: The valve diameter in [m]
    :type diameter_m: float
    :param opened: Flag to show if the valve is opened and allows for fluid flow or if it is closed\
            to block the fluid flow.
    :type opened: bool, default True
    :param loss_coefficient: The pressure loss coefficient introduced by the valve shape
    :type loss_coefficient: float, default 0
    :param name: A name tag for this valve
    :type name: str, default None
    :param index: Force a specified ID if it is available. If None, the index one higher than the\
            highest already existing index is selected.
    :type index: int, default None
    :param type: An identifier for special types of valves
    :type type: str, default None
    :param kwargs: Additional keyword arguments will be added as further columns to the\
            net["valve"] table
    :return: index - The unique ID of the created element
    :rtype: int

    :Example:
        >>> create_valve(net, 0, 1, diameter_m=4e-3, name="valve1")

    """
    add_new_component(net, Valve)

    index = _get_index_with_check(net, "valve", index)
    _check_branch(net, "Valve", index, from_junction, to_junction)

    v = {"name": name, "from_junction": from_junction, "to_junction": to_junction,
         "diameter_m": diameter_m, "opened": opened, "loss_coefficient": loss_coefficient,
         "type": type}
    _set_entries(net, "valve", index, **v, **kwargs)

    return index


def create_pump(net, from_junction, to_junction, std_type, name=None, index=None, in_service=True,
                type="pump", **kwargs):
    """
    Adds one pump in table net["pump"].

    :param net: The net within this pump should be created
    :type net: pandapipesNet
    :param from_junction: ID of the junction on one side which the pump will be connected with
    :type from_junction: int
    :param to_junction: ID of the junction on the other side which the pump will be connected with
    :type to_junction: int
    :param std_type: There are currently three different std_types. This std_types are P1, P2, P3.\
            Each of them describes a specific pump behaviour setting volume flow and pressure in\
            context.
    :type std_type: string, default None
    :param name: A name tag for this pump
    :type name: str, default None
    :param index: Force a specified ID if it is available. If None, the index one higher than the\
            highest already existing index is selected.
    :type index: int, default None
    :param in_service: True for in_service or False for out of service
    :type in_service: bool, default True
    :param type:  Type variable to classify the pump
    :type type: str, default "pump"
    :param kwargs: Additional keyword arguments will be added as further columns to the\
            net["pump"] table
    :type kwargs: dict
    :return: index - The unique ID of the created element
    :rtype: int

    EXAMPLE:
        >>> create_pump(net, 0, 1, std_type="P1")

    """
    add_new_component(net, Pump)

    index = _get_index_with_check(net, "pump", index)
    _check_branch(net, "Pump", index, from_junction, to_junction)

    _check_std_type(net, std_type, "pump", "create_pump")
    v = {"name": name, "from_junction": from_junction, "to_junction": to_junction,
         "std_type": std_type, "in_service": bool(in_service), "type": type}
    _set_entries(net, "pump", index, **v, **kwargs)

    return index


def create_pump_from_parameters(net, from_junction, to_junction, new_std_type_name,
                                pressure_list=None, flowrate_list=None, reg_polynomial_degree=None,
                                poly_coefficents=None, name=None, index=None, in_service=True,
                                type="pump", **kwargs):
    """
    Adds one pump in table net["pump"].

    :param net: The net within this pump should be created
    :type net: pandapipesNet
    :param from_junction: ID of the junction on one side which the pump will be connected with
    :type from_junction: int
    :param to_junction: ID of the junction on the other side which the pump will be connected with
    :type to_junction: int
    :param new_std_type_name: Set a name for your pump. You will find your definied pump under
            std_type in your net. The name will be given under std_type in net.pump.
    :type new_std_type_name: string
    :param pressure_list: This list contains measured pressure supporting points required\
            to define and determine the dependencies of the pump between pressure and volume flow.\
            The pressure must be given in [bar]. Needs to be defined only if no pump of standard\
            type is selected.
    :type pressure_list: list, default None
    :param flowrate_list: This list contains the corresponding flowrate values to the given\
            pressure values. Thus, the length must be equal to the pressure list. Needs to be\
            defined only if no pump of standard type is selected. ATTENTION: The flowrate values\
            are given in :math:`[\\frac{m^3}{h}]`.
    :type flowrate_list: list, default None
    :param reg_polynomial_degree: The degree of the polynomial fit must be defined if pressure\
            and flowrate list are given. The fit describes the behaviour of the pump (delta P /\
            volumen flow curve).
    :type reg_polynomial_degree: int, default None
    :param poly_coefficents: Alternatviely to taking measurement values and degree of polynomial
            fit, previously calculated regression parameters can also be given directly. It
            describes the dependency between pressure and flowrate.\
            ATTENTION: The determined parameteres must be retrieved by setting flowrate given\
            in :math:`[\\frac{m^3}{h}]` and pressure given in bar in context. The first entry in\
            the list (c[0]) is for the polynom of the highest degree (c[0]*x**n), the last one for\
            c*x**0.
    :type poly_coefficents: list, default None
    :param name: A name tag for this pump
    :type name: str, default None
    :param index: Force a specified ID if it is available. If None, the index one higher than the\
            highest already existing index is selected.
    :type index: int, default None
    :param in_service: True for in_service or False for out of service
    :type in_service: bool, default True
    :param type:  type variable to classify the pump
    :type type: str, default "pump"
    :param kwargs: Additional keyword arguments will be added as further columns to the\
            net["pump"] table
    :type kwargs: dict
    :return: index - The unique ID of the created element
    :rtype: int

    EXAMPLE:
        >>> create_pump_from_parameters(net, 0, 1, 'pump1', pressure_list=[0,1,2,3],\
                                        flowrate_list=[0,1,2,3], reg_polynomial_degree=1)
        >>> create_pump_from_parameters(net, 0, 1, 'pump2', poly_coefficents=[1,0])

    """
    add_new_component(net, Pump)

    index = _get_index_with_check(net, "pump", index)
    _check_branch(net, "Pump", index, from_junction, to_junction)

    if pressure_list is not None and flowrate_list is not None \
            and reg_polynomial_degree is not None:
        reg_par = regression_function(pressure_list, flowrate_list, reg_polynomial_degree)
        pump = PumpStdType(new_std_type_name, reg_par)
        create_pump_std_type(net, new_std_type_name, pump)
    elif poly_coefficents is not None:
        pump = PumpStdType(new_std_type_name, poly_coefficents)
        create_pump_std_type(net, new_std_type_name, pump)

    v = {"name": name, "from_junction": from_junction, "to_junction": to_junction,
         "std_type": new_std_type_name, "in_service": bool(in_service), "type": type}
    _set_entries(net, "pump", index, **v, **kwargs)

    return index


def create_circ_pump_const_pressure(net, from_junction, to_junction, p_bar, plift_bar,
                                    t_k=None, name=None, index=None, in_service=True, type="pt",
                                    **kwargs):
    """
    Adds one circulation pump with a constant pressure lift in table net["circ_pump_pressure"].

    :param net: The net within this pump should be created
    :type net: pandapipesNet
    :param from_junction: ID of the junction on one side which the pump will be connected with
    :type from_junction: int
    :param to_junction: ID of the junction on the other side which the pump will be connected with
    :type to_junction: int
    :param p_bar: Pressure set point
    :type p_bar: float
    :param plift_bar: Pressure lift induced by the pump
    :type plift_bar: float
    :param t_k: Temperature set point
    :type t_k: float
    :param name: Name of the pump
    :type name: str
    :param index: Force a specified ID if it is available. If None, the index one higher than the\
            highest already existing index is selected.
    :type index: int, default None
    :param in_service: True for in_service or False for out of service
    :type in_service: bool, default True
    :param type: The pump type denotes the values that are fixed:\n
            - "p": The pressure is fixed.
            - "t": The temperature is fixed and will not be solved. Please note that pandapipes\
             cannot check for inconsistencies in the formulation of heat transfer equations yet.
            - "pt": The pump shows both "p" and "t" behavior.
    :type type: str, default "pt"
    :param kwargs: Additional keyword arguments will be added as further columns to the\
            net["circ_pump_pressure"] table
    :type kwargs: dict
    :return: index - The unique ID of the created element
    :rtype: int

    :Example:
        >>> create_circ_pump_const_pressure(net, 0, 1, p_bar=5, plift_bar=2, t_k=350, type="p")

    """

    add_new_component(net, CirculationPumpPressure)

    index = _get_index_with_check(net, "circ_pump_pressure", index,
                                  name="circulation pump with constant pressure")
    _check_branch(net, "circulation pump with constant pressure", index, from_junction, to_junction)

    v = {"name": name, "from_junction": from_junction, "to_junction": to_junction, "p_bar": p_bar,
         "t_k": t_k, "plift_bar": plift_bar, "in_service": bool(in_service), "type": type}
    _set_entries(net, "circ_pump_pressure", index, **v, **kwargs)

    return index


def create_circ_pump_const_mass_flow(net, from_junction, to_junction, p_bar, mdot_kg_per_s,
                                     t_k=None, name=None, index=None, in_service=True,
                                     type="pt", **kwargs):
    """
    Adds one circulation pump with a constant mass flow in table net["circ_pump_mass"].

    :param net: The net within this pump should be created
    :type net: pandapipesNet
    :param from_junction: ID of the junction on one side which the pump will be connected with
    :type from_junction: int
    :param to_junction: ID of the junction on the other side which the pump will be connected with
    :type to_junction: int
    :param p_bar: Pressure set point
    :type p_bar: float
    :param mdot_kg_per_s: Constant mass flow, which is transported through the pump
    :type mdot_kg_per_s: float
    :param t_k: Temperature set point
    :type t_k: float
    :param name: Name of the pump
    :type name: str
    :param index: Force a specified ID if it is available. If None, the index one higher than the\
            highest already existing index is selected.
    :type index: int, default None
    :param in_service: True for in_service or False for out of service
    :type in_service: bool, default True
    :param type: The pump type denotes the values that are fixed:\n
            - "p": The pressure is fixed.
            - "t": The temperature is fixed and will not be solved. Please note that pandapipes\
             cannot check for inconsistencies in the formulation of heat transfer equations yet.
            - "pt": The pump shows both "p" and "t" behavior.
    :type type: str, default "pt"
    :param kwargs: Additional keyword arguments will be added as further columns to the\
            net["circ_pump_mass"] table
    :type kwargs: dict
    :return: index - The unique ID of the created element
    :rtype: int

    :Example:
        >>> create_circ_pump_const_mass_flow(net, 0, 1, p_bar=5, mdot_kg_per_s=2, t_k=350, type="p")

    """

    add_new_component(net, CirculationPumpMass)

    index = _get_index_with_check(net, "circ_pump_mass", index,
                                  name="circulation pump with constant mass flow")
    _check_branch(net, "circulation pump with constant mass flow", index, from_junction, to_junction)

    v = {"name": name, "from_junction": from_junction, "to_junction": to_junction, "p_bar": p_bar,
         "t_k": t_k, "mdot_kg_per_s": mdot_kg_per_s, "in_service": bool(in_service), "type": type}
    _set_entries(net, "circ_pump_mass", index, **v, **kwargs)

    return index


def create_pressure_control(net, from_junction, to_junction, controlled_junction, controlled_p_bar,
                            control_active=True, loss_coefficient=0., name=None, index=None,
                            in_service=True, type="pressure_control", **kwargs):
    """
    Adds one pressure control with a constant mass flow in table net["press_control"].

    :param net: The net within this pump should be created
    :type net: pandapipesNet
    :param from_junction: ID of the junction on one side which the pressure control will be \
            connected with
    :type from_junction: int
    :param controlled_junction: ID of the junction at which the pressure is controlled
    :type controlled_junction: int
    :param to_junction: ID of the junction on the other side which the pressure control will be \
            connected with
    :type to_junction: int
    :param controlled_p_bar: Pressure set point
    :type controlled_p_bar: float
    :param control_active: Variable to state whether the pressure control is active (otherwise \
        behaviour similar to open valve)
    :type control_active: bool, default True
    :param loss_coefficient: The pressure loss coefficient introduced by the component's shape \
        (used only if control is not active).
    :type loss_coefficient: float, default 0
    :param name: Name of the pressure control element
    :type name: str
    :param index: Force a specified ID if it is available. If None, the index one higher than the\
            highest already existing index is selected.
    :type index: int, default None
    :param in_service: True for in_service or False for out of service
    :type in_service: bool, default True
    :param type: Currently not used - possibility to specify a certain type of pressure control
    :type type: str, default "pressure_control"
    :param kwargs: Additional keyword arguments will be added as further columns to the \
            net["press_control"] table
    :type kwargs: dict
    :return: index - The unique ID of the created element
    :rtype: int

    :Example:
        >>> create_pressure_control(net, 0, 1, 1, controlled_p_bar=5)

    """
    from pandapipes.toolbox import check_pressure_controllability
    if not check_pressure_controllability(net, to_junction, controlled_junction):
        return logger.error('The controlled junction of the created pressure control '
                            'is not controllable, as it is either not reachable or '
                            'another pressure controllable component is in between')

    logger.info('Using a default pressure controller in pandapipes assumes, that the temperature '
                'settings at the junctions are kept. Therefore, energy is induced to meet these '
                'constraints.')

    add_new_component(net, PressureControlComponent)

    index = _get_index_with_check(net, "press_control", index)

    # check if junctions exist to attach the pump to
    _check_branch(net, "PressureControl", index, from_junction, to_junction)

    _set_entries(net, "press_control", index, name=name, from_junction=from_junction,
                 to_junction=to_junction, controlled_junction=controlled_junction,
                 control_active=bool(control_active), loss_coefficient=loss_coefficient,
                 controlled_p_bar=controlled_p_bar, in_service=bool(in_service), type=type,
                 **kwargs)

    if controlled_junction != from_junction and controlled_junction != to_junction:
        logger.warning("The pressure controller %d controls the pressure at a junction that it is "
                       "not connected to. Please note that this can lead to errors in the pipeflow "
                       "calculation that will not be displayed properly. Make sure that your grid "
                       "configuration is valid." % index)

    return index


def create_junctions(net, nr_junctions, pn_bar, tfluid_k, height_m=0, name=None, index=None,
                     in_service=True, type="junction", geodata=None, **kwargs):
    """
    Convenience function for creating many junctions at once. Parameter 'nr_junctions' specifies \
    the number of junctions created. Other parameters may be either arrays of length 'nr_junctions'\
    or single values.

    :param net: The pandapipes network in which the element is created
    :type net: pandapipesNet
    :param nr_junctions: Number of junctions to be created.
    :type nr_junctions: int
    :param pn_bar: The nominal pressure in [bar]. Used as an initial value for pressure calculation.
    :type pn_bar: Iterable or float
    :param tfluid_k: The fluid temperature in [K]. Used as parameter for gas calculations and as\
            initial value for temperature calculations.
    :type tfluid_k: Iterable or float
    :param height_m: Heights of nodes above sea level in [m]
    :type height_m: Iterable or float, default 0
    :param name: The names for these junctions
    :type name: Iterable or string, default None
    :param index: Force specified IDs if they are available. If None, the index one higher than the\
            highest already existing index is selected and counted onwards.
    :type index: Iterable(int), default None
    :param in_service: True for in_service or False for out of service
    :type in_service: Iterable or boolean, default True
    :param type: not used yet - Designed for type differentiation on pandas lookups (e.g. \
            household connection vs. crossing)
    :type type: Iterable or string, default "junction"
    :param geodata: Coordinates used for plotting
    :type geodata: Iterable of (x,y)-tuples, default None
    :param kwargs: Additional keyword arguments will be added as further columns to the\
            net["junction"] table
    :return: index - The unique IDs of the created elements
    :rtype: array(int)

    :Example:
        >>> create_junctions(net, 200, pn_bar=5, tfluid_k=320, height_m=np.arange(200))
    """
    add_new_component(net, Junction)

    index = _get_multiple_index_with_check(net, "junction", index, nr_junctions)
    entries = {"pn_bar": pn_bar, "type": type, "tfluid_k": tfluid_k, "height_m": height_m,
               "in_service": in_service, "name": name}
    _set_multiple_entries(net, "junction", index, **entries, **kwargs)

    if geodata is not None:
        # works with a 2-tuple or a matching array
        net.junction_geodata = pd.concat([net.junction_geodata, pd.DataFrame(
            np.zeros((len(index), len(net.junction_geodata.columns)), dtype=int), index=index,
            columns=net.junction_geodata.columns)])
        net.junction_geodata.loc[index, :] = np.nan
        net.junction_geodata.loc[index, ["x", "y"]] = geodata

    return index


def create_sinks(net, junctions, mdot_kg_per_s, scaling=1., name=None, index=None, in_service=True,
                 type='sink', **kwargs):
    """
    Convenience function for creating many sinks at once. Parameter 'junctions' must be an array \
    of the desired length. Other parameters may be either arrays of the same length or single \
    values.

    :param net: The net for which this sink should be created
    :type net: pandapipesNet
    :param junctions: The index of the junctions to which the sinks are connected
    :type junctions: Iterable(int)
    :param mdot_kg_per_s: The required mass flow
    :type mdot_kg_per_s: Iterable or float, default None
    :param scaling: An optional scaling factor to be set customly
    :type scaling: Iterable or float, default 1
    :param name: Name tags for the sinks
    :type name: Iterable or str, default None
    :param index: Force specified IDs if they are available. If None, the index one higher than the\
            highest already existing index is selected and counted onwards.
    :type index: Iterable(int), default None
    :param in_service: True for in service, False for out of service
    :type in_service: Iterable or bool, default True
    :param type: Type variables to classify the sinks
    :type type: Iterable or str, default None
    :param kwargs: Additional keyword arguments will be added as further columns to the\
            net["sink"] table
    :return: index - The unique IDs of the created elements
    :rtype: array(int)

    :Example:
        >>> new_sink_ids = create_sinks(net, junctions=[1, 5, 10], mdot_kg_per_s=[0.1, 0.05, 0.2])
    """
    add_new_component(net, Sink)

    _check_multiple_junction_elements(net, junctions)
    index = _get_multiple_index_with_check(net, "sink", index, len(junctions))

    entries = {"junction": junctions, "mdot_kg_per_s": mdot_kg_per_s, "scaling": scaling,
               "in_service": in_service, "name": name, "type": type}
    _set_multiple_entries(net, "sink", index, **entries, **kwargs)

    return index


def create_sources(net, junctions, mdot_kg_per_s, scaling=1., name=None, index=None,
                   in_service=True, type='source', **kwargs):
    """
    Convenience function for creating many sources at once. Parameter 'junctions' must be an array \
    of the desired length. Other parameters may be either arrays of the same length or single \
    values.

    :param net: The net for which this source should be created
    :type net: pandapipesNet
    :param junctions: The index of the junctions to which the sources are connected
    :type junctions: Iterabl(int)
    :param mdot_kg_per_s: The required mass flow
    :type mdot_kg_per_s: Iterable or float, default None
    :param scaling: An optional scaling factor to be set customly
    :type scaling: Iterable or float, default 1
    :param name: Name tags for the sources
    :type name: Iterable or str, default None
    :param index: Force specified IDs if they are available. If None, the index one higher than the\
            highest already existing index is selected and counted onwards.
    :type index: Iterable(int), default None
    :param in_service: True for in service, False for out of service
    :type in_service: Iterable or bool, default True
    :param type: Type variable to classify the sources
    :type type: Iterable or str, default None
    :param kwargs: Additional keyword arguments will be added as further columns to the\
            net["source"] table
    :return: index - The unique IDs of the created elements
    :rtype: array(int)

    :Example:
        >>> new_source_ids = create_sources(net, junctions=[1, 5, 10],\
                                            mdot_kg_per_s=[0.1, 0.05, 0.2])
    """
    add_new_component(net, Source)

    _check_multiple_junction_elements(net, junctions)
    index = _get_multiple_index_with_check(net, "source", index, len(junctions))

    entries = {"junction": junctions, "mdot_kg_per_s": mdot_kg_per_s, "scaling": scaling,
               "in_service": in_service, "name": name, "type": type}
    _set_multiple_entries(net, "source", index, **entries, **kwargs)

    return index


def create_pipes(net, from_junctions, to_junctions, std_type, length_km, k_mm=0.2,
                 loss_coefficient=0, sections=1, alpha_w_per_m2k=0., text_k=293, qext_w=0.,
                 name=None, index=None, geodata=None, in_service=True, type="pipe", **kwargs):
    """
    Convenience function for creating many pipes at once. Parameters 'from_junctions' and \
    'to_junctions' must be arrays of equal length. Other parameters may be either arrays of the \
    same length or single values. In any case the line parameters are defined through a single \
    standard type, so all pipes have the same standard type.

    :param net: The net for which this pipe should be created
    :type net: pandapipesNet
    :param from_junctions: IDs of the junctions on one side which the pipes will be connected to
    :type from_junctions: Iterable(int)
    :param to_junctions: IDs of the junctions on the other side to which the pipes will be \
            connected to
    :type to_junctions: Iterable(int)
    :param std_type: Name of standard type
    :type std_type: str
    :param length_km: Lengths of the pipes in [km]
    :type length_km: Iterable or float
    :param k_mm: Pipe roughness in [mm]. 0.2 mm is quite rough, usually betweeen 0.0015 (new
            pipes) and 0.3 (old steel pipelines)
    :type k_mm: Iterable or float, default 0.2
    :param loss_coefficient: Additional pressure loss coefficients, introduced by e.g. bends
    :type loss_coefficient: Iterable or float, default 0
    :param sections: The number of internal pipe sections. Important for gas and temperature\
            calculations, where variables are dependent on pipe length.
    :type sections: Iterable or int, default 1
    :param alpha_w_per_m2k: Heat transfer coefficients in [W/(m^2*K)]
    :type alpha_w_per_m2k: Iterable or float, default 0
    :param text_k: Ambient temperatures of pipes in [K]
    :type text_k: Iterable or float, default 293
    :param qext_w: External heat feed-in to the pipes in [W]
    :type qext_w: Iterable or float, default 0
    :param name: Name tags for these pipes
    :type name: Iterable or str, default None
    :param index: Force specified IDs if they are available. If None, the index one higher than the\
            highest already existing index is selected and counted onwards.
    :type index: Iterable(int), default None
    :param geodata: The coordinates of the pipes. The first row should be the coordinates of\
            junction a and the last should be the coordinates of junction b. The points in the\
            middle represent the bending points of the pipe.
    :type geodata: array, shape=(no_pipes,2L) or (,2L), default None
    :param in_service: True for in service, False for out of service
    :type in_service: Iterable or bool, default True
    :param type: Identifiers for special types of pipes (e.g. below or above ground)
    :type type: Iterable or str, default "pipe"
    :param kwargs: Additional keyword arguments will be added as further columns to the\
            net["pipe"] table
    :return: index - The unique IDs of the created elements
    :rtype: array(int)

    :Example:
        >>> pipe_indices = create_pipes(net, from_junctions=[0, 2, 6], to_junctions=[1, 3, 7], \
                                        std_type='315_PE_80_SDR_17', length_km=[0.2, 1, 0.3])

    """
    add_new_component(net, Pipe)

    nr_pipes = len(from_junctions)
    index = _get_multiple_index_with_check(net, "pipe", index, nr_pipes)
    _check_branches(net, from_junctions, to_junctions, "pipe")
    _check_std_type(net, std_type, "pipe", "create_pipes")

    pipe_parameters = load_std_type(net, std_type, "pipe")
    entries = {"name": name, "from_junction": from_junctions, "to_junction": to_junctions,
               "std_type": std_type, "length_km": length_km,
               "diameter_m": pipe_parameters["inner_diameter_mm"] / 1000, "k_mm": k_mm,
               "loss_coefficient": loss_coefficient, "alpha_w_per_m2k": alpha_w_per_m2k,
               "sections": sections, "in_service": in_service, "type": type, "qext_w": qext_w,
               "text_k": text_k}
    _set_multiple_entries(net, "pipe", index, **entries, **kwargs)

    if geodata is not None:
        _add_multiple_branch_geodata(net, "pipe", geodata, index)
    return index


def create_pipes_from_parameters(net, from_junctions, to_junctions, length_km, diameter_m, k_mm=0.2,
                                 loss_coefficient=0, sections=1, alpha_w_per_m2k=0., text_k=293,
                                 qext_w=0., name=None, index=None, geodata=None, in_service=True,
                                 type="pipe", **kwargs):
    """
    Convenience function for creating many pipes at once. Parameters 'from_junctions' and \
    'to_junctions' must be arrays of equal length. Other parameters may be either arrays of the \
    same length or single values.

    :param net: The net for which this pipe should be created
    :type net: pandapipesNet
    :param from_junctions: IDs of the junctions on one side which the pipes will be connected to
    :type from_junctions: Iterable(int)
    :param to_junctions: IDs of the junctions on the other side to which the pipes will be \
            connected to
    :type to_junctions: Iterable(int)
    :param length_km: Lengths of the pipes in [km]
    :type length_km: Iterable or float
    :param diameter_m: The pipe diameters in [m]
    :type diameter_m: Iterable or float
    :param k_mm: Pipe roughness in [mm]. 0.2 mm is quite rough, usually betweeen 0.0015 (new
            pipes) and 0.3 (old steel pipelines)
    :type k_mm: Iterable or float, default 0.2 mm
    :param loss_coefficient: Additional pressure loss coefficients, introduced by e.g. bends
    :type loss_coefficient: Iterable or float, default 0
    :param sections: The number of internal pipe sections. Important for gas and temperature\
            calculations, where variables are dependent on pipe length.
    :type sections: Iterable or int, default 1
    :param alpha_w_per_m2k: Heat transfer coefficients in [W/(m^2*K)]
    :type alpha_w_per_m2k: Iterable or float, default 0
    :param text_k: Ambient temperatures of pipes in [K]
    :type text_k: Iterable or float, default 293
    :param qext_w: External heat feed-in to the pipes in [W]
    :type qext_w: Iterable or float, default 0
    :param name: Name tags for these pipes
    :type name: Iterable or str, default None
    :param index: Force specified IDs if they are available. If None, the index one higher than the\
            highest already existing index is selected and counted onwards.
    :type index: Iterable(int), default None
    :param geodata: The coordinates of the pipes. The first row should be the coordinates of\
            junction a and the last should be the coordinates of junction b. The points in the\
            middle represent the bending points of the pipe.
    :type geodata: array, shape=(no_pipes,2L) or (,2L), default None
    :param in_service: True for in service, False for out of service
    :type in_service: Iterable or bool, default True
    :param type: Identifiers for special types of pipes (e.g. below or above ground)
    :type type: Iterable or str, default "pipe"
    :param kwargs: Additional keyword arguments will be added as further columns to the\
            net["pipe"] table
    :return: index - The unique IDs of the created elements
    :rtype: array(int)

    :Example:
        >>> pipe_indices = create_pipes_from_parameters(\
                net, from_junctions=[0, 2, 6], to_junctions=[1, 3, 7], length_km=[0.2, 1, 0.3],\
                diameter_m=40e-3)

    """
    add_new_component(net, Pipe)

    index = _get_multiple_index_with_check(net, "pipe", index, len(from_junctions))
    _check_branches(net, from_junctions, to_junctions, "pipe")

    entries = {"name": name, "from_junction": from_junctions, "to_junction": to_junctions,
               "std_type": None, "length_km": length_km, "diameter_m": diameter_m, "k_mm": k_mm,
               "loss_coefficient": loss_coefficient, "alpha_w_per_m2k": alpha_w_per_m2k,
               "sections": sections, "in_service": in_service, "type": type, "qext_w": qext_w,
               "text_k": text_k}
    _set_multiple_entries(net, "pipe", index, **entries, **kwargs)

    if geodata is not None:
        _add_multiple_branch_geodata(net, "pipe", geodata, index)
    return index


def create_valves(net, from_junctions, to_junctions, diameter_m, opened=True, loss_coefficient=0,
                  name=None, index=None, type='valve', **kwargs):
    """
     Convenience function for creating many valves at once. Parameters 'from_junctions' and \
    'to_junctions' must be arrays of equal length. Other parameters may be either arrays of the \
    same length or single values.

    :param net: The net for which this valve should be created
    :type net: pandapipesNet
    :param from_junctions: IDs of the junctions on one side which the valves will be connected to
    :type from_junctions: Iterable(int)
    :param to_junctions: IDs of the junctions on the other side to which the valves will be \
            connected to
    :type to_junctions: Iterable(int)
    :param diameter_m: The valve diameters in [m]
    :type diameter_m: Iterable or float
    :param opened: Flag to show if the valves are opened and allow for fluid flow or if they are\
            closed to block the fluid flow.
    :type opened: Iterable or bool, default True
    :param loss_coefficient: The pressure loss coefficients introduced by the valve shapes
    :type loss_coefficient: Iterable or float, default 0
    :param name: Name tags for the valves
    :type name: Iterable or str, default None
    :param index: Force specified IDs if they are available. If None, the index one higher than the\
            highest already existing index is selected and counted onwards.
    :type index: Iterable(int), default None
    :param type: Identifiers for special types of valves (e.g. below or above ground)
    :type type: Iterable or str, default "valve"
    :param kwargs: Additional keyword arguments will be added as further columns to the\
            net["valve"] table
    :return: index - The unique IDs of the created elements
    :rtype: array(int)

    :Example:
        >>> create_valves(net, from_junctions=[0, 1, 4], to_junctions=[1, 5, 6], \
                opened=[True, False, True], diameter_m=4e-3, name=["valve_%d" for d in range(3)])

    """
    add_new_component(net, Valve)

    index = _get_multiple_index_with_check(net, "valve", index, len(from_junctions))
    _check_branches(net, from_junctions, to_junctions, "valve")

    entries = {"name": name, "from_junction": from_junctions, "to_junction": to_junctions,
               "diameter_m": diameter_m, "opened": opened, "loss_coefficient": loss_coefficient,
               "type": type}
    _set_multiple_entries(net, "valve", index, **entries, **kwargs)

    return index


def create_pressure_controls(net, from_junctions, to_junctions, controlled_junctions,
                             controlled_p_bar, control_active=True, loss_coefficient=0., name=None,
                             index=None, in_service=True, type="pressure_control", **kwargs):
    """
    Convenience function for creating many pressure controls at once. Parameters 'from_junctions'\
    and 'to_junctions' must be arrays of equal length. Other parameters may be either arrays of the\
    same length or single values.

    :param net: The net within this pump should be created
    :type net: pandapipesNet
    :param from_junctions: IDs of the junctions on one side which the pressure controls will be\
            connected to
    :type from_junctions: Iterable(int)
    :param to_junctions: IDs of the junctions on the other side to which the pressure controls will\
            be connected to
    :type to_junctions: Iterable(int)
    :param controlled_junctions: IDs of the junctions at which the pressure is controlled
    :type controlled_junctions: Iterable or int
    :param controlled_p_bar: Pressure set points
    :type controlled_p_bar: Iterable or float
    :param control_active: Variable to state whether the pressure control is active (otherwise \
        behaviour similar to open valve)
    :type control_active: bool, default True
    :param loss_coefficient: The pressure loss coefficient introduced by the component's shape \
        (used only if control is not active).
    :type loss_coefficient: float, default 0
    :param name: Name of the pressure control elements
    :type name: Iterable or str
    :param index: Force specified IDs if they are available. If None, the index one higher than the\
            highest already existing index is selected and counted onwards.
    :type index: Iterable(int), default None
    :param in_service: True for in_service or False for out of service
    :type in_service: Iterable or bool, default True
    :param type: Currently not used - possibility to specify a certain type of pressure control
    :type type: Iterable or str, default "pressure_control"
    :param kwargs: Additional keyword arguments will be added as further columns to the \
            net["press_control"] table
    :return: index - The unique IDs of the created elements
    :rtype: array(int)

    :Example:
        >>> create_pressure_controls(net, [0, 2], [1, 4], [1, 3], controlled_p_bar=[5, 4.9])

    """
    add_new_component(net, PressureControlComponent)

    index = _get_multiple_index_with_check(net, "press_control", index, len(from_junctions))
    _check_branches(net, from_junctions, to_junctions, "press_control")

    entries = {"name": name, "from_junction": from_junctions, "to_junction": to_junctions,
               "controlled_junction": controlled_junctions, "controlled_p_bar": controlled_p_bar,
               "control_active": control_active, "loss_coefficient": loss_coefficient,
               "in_service": in_service, "type": type}
    _set_multiple_entries(net, "press_control", index, **entries, **kwargs)

    controlled_elsewhere = (controlled_junctions != from_junctions) \
        & (controlled_junctions != to_junctions)
    if np.any(controlled_elsewhere):
        controllers_warn = index[controlled_elsewhere]
        logger.warning("The pressure controllers %s control the pressure at junctions that they are"
                       " not connected to. Please note that this can lead to errors in the pipeflow"
                       " calculation that will not be displayed properly. Make sure that your grid "
                       "configuration is valid." % controllers_warn)

    return index


def create_compressor(net, from_junction, to_junction, pressure_ratio, name=None, index=None,
                      in_service=True, **kwargs):
    """
    Adds a compressor to net["compressor"] whith pressure lift rel. to (p_in + p_ambient) (boost
    ratio)

    :param net: The net within this compressor should be created
    :type net: pandapipesNet
    :param from_junction: ID of the junction on one side which the compressor will be connected with
    :type from_junction: int
    :param to_junction: ID of the junction on the other side which the compressor will be connected\
                        with
    :type to_junction: int
    :param pressure_ratio:
    :type pressure_ratio:
    :param name: A name tag for this compressor
    :type name: str, default None
    :param index: Force a specified ID if it is available. If None, the index one higher than the\
            highest already existing index is selected.
    :type index: int, default None
    :param in_service: True for in_service or False for out of service
    :type in_service: bool, default True
    :param kwargs: Additional keyword arguments will be added as further columns to the\
            net["compressor"] table
    :type kwargs: dict
    :return: index - The unique ID of the created element
    :rtype: int

    EXAMPLE:
        >>> create_compressor(net, 0, 1, pressure_ratio=1.3)

    """
    add_new_component(net, Compressor)

    index = _get_index_with_check(net, "compressor", index)
    _check_branch(net, "Compressor", index, from_junction, to_junction)

    v = {"name": name, "from_junction": from_junction, "to_junction": to_junction,
         "pressure_ratio": pressure_ratio, "in_service": bool(in_service)}
    _set_entries(net, "compressor", index, **v, **kwargs)

    return index


def create_fluid_from_lib(net, name, overwrite=True):
    """
    Creates a fluid from library (if there is an entry) and sets net["fluid"] to this value.
    Currently, existing fluids in the library are: "hgas", "lgas", "hydrogen", "methane", "water",
    "air".

    :param net: The net for which this fluid should be created
    :type net: pandapipesNet
    :param name: The name of the fluid that shall be extracted from the fluid lib
    :type name: str
    :param overwrite: Flag if a possibly existing fluid in the net shall be overwritten
    :type overwrite: bool, default True
    :return: No output

    :Example:
        >>> create_fluid_from_lib(net, name="water")

    """
    _add_fluid_to_net(net, call_lib(name), overwrite=overwrite)


def _check_multiple_junction_elements(net, junctions):
    return _check_multiple_node_elements(net, junctions, node_table="junction", name="junctions")


def _check_junction_element(net, junction):
    return _check_node_element(net, junction, node_table="junction")


def _check_branch(net, element_name, index, from_junction, to_junction):
    return _check_branch_element(net, element_name, index, from_junction, to_junction,
                                 node_name="junction", plural="s")


def _check_branches(net, from_junctions, to_junctions, table):
    return _check_multiple_branch_elements(net, from_junctions, to_junctions, table,
                                           node_name="junction", plural="s")


def _check_std_type(net, std_type, table, function_name):
    if 'std_types' not in net:
        raise UserWarning('%s is defined as std_type in %s but there are no std_types '
                          'defined in your net. You need to define a std_type first or set '
                          'add_stdtypes=True in create_empty_network.' % (std_type, function_name))
    if std_type not in net['std_types'][table]:
        raise UserWarning('%s is not given in std_types (%s). Either change std_type or define new '
                          'one' % (std_type, table))<|MERGE_RESOLUTION|>--- conflicted
+++ resolved
@@ -6,16 +6,10 @@
 import pandas as pd
 
 from pandapipes.component_models import Junction, Sink, Source, Pump, Pipe, ExtGrid, \
-<<<<<<< HEAD
-    HeatExchanger, Valve, CirculationPumpPressure, CirculationPumpMass, StorageFluid
-from pandapipes.component_models.auxiliaries.component_toolbox import add_new_component
-from pandapipes.pandapipes_net import pandapipesNet, get_default_pandapipes_structure
-=======
     HeatExchanger, Valve, CirculationPumpPressure, CirculationPumpMass, PressureControlComponent, \
     Compressor
 from pandapipes.component_models.component_toolbox import add_new_component
 from pandapipes.pandapipes_net import pandapipesNet, get_basic_net_entries, add_default_components
->>>>>>> 73729035
 from pandapipes.properties import call_lib
 from pandapipes.properties.fluids import Fluid, _add_fluid_to_net
 from pandapipes.std_types.std_types import add_basic_std_types, create_pump_std_type, \
@@ -210,7 +204,6 @@
     return index
 
 
-<<<<<<< HEAD
 def create_storage_fluid(net, junction, mdot_kg_per_s, min_kg=0., max_kg=np.inf, scaling=1.,
                          name=None, index=None, in_service=True, type='storage_fluid', **kwargs):
     """
@@ -264,11 +257,9 @@
 
     return index
 
-def create_ext_grid(net, junction, p_bar, t_k, name=None, in_service=True, index=None, type="pt"):
-=======
+
 def create_ext_grid(net, junction, p_bar, t_k, name=None, in_service=True, index=None, type="pt",
                     **kwargs):
->>>>>>> 73729035
     """
     Creates an external grid and adds it to the table net["ext_grid"]. It transfers the junction
     that it is connected to into a node with fixed value for either pressure, temperature or both
@@ -1182,7 +1173,7 @@
 def create_valves(net, from_junctions, to_junctions, diameter_m, opened=True, loss_coefficient=0,
                   name=None, index=None, type='valve', **kwargs):
     """
-     Convenience function for creating many valves at once. Parameters 'from_junctions' and \
+    Convenience function for creating many valves at once. Parameters 'from_junctions' and \
     'to_junctions' must be arrays of equal length. Other parameters may be either arrays of the \
     same length or single values.
 
