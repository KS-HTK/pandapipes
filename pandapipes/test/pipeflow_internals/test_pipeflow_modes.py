# Copyright (c) 2020-2021 by Fraunhofer Institute for Energy Economics
# and Energy System Technology (IEE), Kassel, and University of Kassel. All rights reserved.
# Use of this source code is governed by a BSD-style license that can be found in the LICENSE file.

import copy
import os

import numpy as np
import pandapipes as pp
import pandas as pd
<<<<<<< HEAD
=======
import pytest
>>>>>>> 1229e33c
from pandapipes.idx_branch import VINIT
from pandapipes.idx_node import PINIT
from pandapipes.test import test_path

data_path = os.path.join(test_path, "pipeflow_internals", "data")


@pytest.fixture
def simple_test_net():
    net = pp.create_empty_network("net")
    d = 75e-3
    pp.create_junction(net, pn_bar=5, tfluid_k=283)
    pp.create_junction(net, pn_bar=5, tfluid_k=283)
    pp.create_pipe_from_parameters(net, 0, 1, 6, diameter_m=d, k_mm=.1, sections=1,
                                   alpha_w_per_m2k=5)
    pp.create_ext_grid(net, 0, p_bar=5, t_k=330, type="pt")
    pp.create_sink(net, 1, mdot_kg_per_s=1)

    pp.create_fluid_from_lib(net, "water", overwrite=True)

    return net


def test_hydraulic_only(simple_test_net):
    """

    :return:
    :rtype:
    """
    net = copy.deepcopy(simple_test_net)
    pp.pipeflow(net, stop_condition="tol", iter=70, friction_model="nikuradse", transient=False,
                nonlinear_method="automatic", tol_p=1e-4, tol_v=1e-4)

    data = pd.read_csv(os.path.join(data_path, "hydraulics.csv"), sep=';', header=0,
                       keep_default_na=False)

    node_pit = net["_pit"]["node"]
    branch_pit = net["_pit"]["branch"]

    v_an = data.loc[0, "pv"]
    p_an = data.loc[1:3, "pv"]

    p_pandapipes = node_pit[:, PINIT]
    v_pandapipes = branch_pit[:, VINIT]

    p_diff = np.abs(1 - p_pandapipes / p_an)
    v_diff = np.abs(v_pandapipes - v_an)

    assert np.all(p_diff < 0.01)
    assert (np.all(v_diff < 0.05))


def test_heat_only():
    net = pp.create_empty_network("net")
    d = 75e-3
    pp.create_junction(net, pn_bar=5, tfluid_k=283)
    pp.create_junction(net, pn_bar=5, tfluid_k=283)
    pp.create_pipe_from_parameters(net, 0, 1, 6, diameter_m=d, k_mm=.1, sections=6,
                                   alpha_w_per_m2k=5)
    pp.create_ext_grid(net, 0, p_bar=5, t_k=330, type="pt")
    pp.create_sink(net, 1, mdot_kg_per_s=1)

    pp.create_fluid_from_lib(net, "water", overwrite=True)

    pp.pipeflow(net, stop_condition="tol", iter=70, friction_model="nikuradse",
                nonlinear_method="automatic", mode="all")

    ntw = pp.create_empty_network("net")
    d = 75e-3
    pp.create_junction(ntw, pn_bar=5, tfluid_k=283)
    pp.create_junction(ntw, pn_bar=5, tfluid_k=283)
    pp.create_pipe_from_parameters(ntw, 0, 1, 6, diameter_m=d, k_mm=.1, sections=6,
                                   alpha_w_per_m2k=5)
    pp.create_ext_grid(ntw, 0, p_bar=5, t_k=330, type="pt")
    pp.create_sink(ntw, 1, mdot_kg_per_s=1)

    pp.create_fluid_from_lib(ntw, "water", overwrite=True)

    pp.pipeflow(ntw, stop_condition="tol", iter=50, friction_model="nikuradse",
                nonlinear_method="automatic", mode="hydraulics")

    p = ntw._pit["node"][:, 5]
    v = ntw._pit["branch"][:, 12]
    u = np.concatenate((p, v))

    pp.pipeflow(ntw, sol_vec=u, stop_condition="tol", iter=50, friction_model="nikuradse",
                nonlinear_method="automatic", mode="heat")

    T_net = net.res_junction.t_k
    T_ntw = ntw.res_junction.t_k

    T_diff = np.abs(1 - T_net / T_ntw)

    assert np.all(T_diff < 0.01)<|MERGE_RESOLUTION|>--- conflicted
+++ resolved
@@ -8,10 +8,7 @@
 import numpy as np
 import pandapipes as pp
 import pandas as pd
-<<<<<<< HEAD
-=======
 import pytest
->>>>>>> 1229e33c
 from pandapipes.idx_branch import VINIT
 from pandapipes.idx_node import PINIT
 from pandapipes.test import test_path
