# Copyright (c) 2020-2022 by Fraunhofer Institute for Energy Economics
# and Energy System Technology (IEE), Kassel, and University of Kassel. All rights reserved.
# Use of this source code is governed by a BSD-style license that can be found in the LICENSE file.

import copy

import numpy as np
import pandapower
import pandas as pd
import pytest

import pandapipes
from pandapipes import networks as nw


def create_base_net(oos):
    net = pandapipes.create_empty_network(fluid="lgas")

    # create network elements, such as junctions, external grid, pipes, valves, sinks and sources
    junction1 = pandapipes.create_junction(net, pn_bar=1.05, tfluid_k=293.15, in_service=not oos,
                                           name="Connection to External Grid", geodata=(0, 0))
    junction2 = pandapipes.create_junction(net, pn_bar=1.05, tfluid_k=293.15, name="Junction 2",
                                           geodata=(2, 0), in_service=not oos)
    junction3 = pandapipes.create_junction(net, pn_bar=1.05, tfluid_k=293.15, name="Junction 3",
                                           geodata=(7, 4), in_service=not oos)
    junction4 = pandapipes.create_junction(net, pn_bar=1.05, tfluid_k=293.15, name="Junction 4",
                                           geodata=(7, -4), in_service=not oos)
    junction5 = pandapipes.create_junction(net, pn_bar=1.05, tfluid_k=293.15, name="Junction 5",
                                           geodata=(5, 3), in_service=not oos)
    junction6 = pandapipes.create_junction(net, pn_bar=1.05, tfluid_k=293.15, name="Junction 6",
                                           geodata=(5, -3))
    junction7 = pandapipes.create_junction(net, pn_bar=1.05, tfluid_k=293.15, name="Junction 7",
                                           geodata=(9, -4))
    junction8 = pandapipes.create_junction(net, pn_bar=1.05, tfluid_k=293.15, name="Junction 8",
                                           geodata=(9, 4))
    junction9 = pandapipes.create_junction(net, pn_bar=1.05, tfluid_k=293.15, name="Junction 9",
                                           geodata=(9, 0))
    junction10 = pandapipes.create_junction(net, pn_bar=1.05, tfluid_k=293.15, name="Junction 10",
                                            geodata=(12, 0))

    pandapipes.create_ext_grid(net, junction=junction1, p_bar=1.1, t_k=293.15,
                               name="Grid Connection")
    pandapipes.create_pipe_from_parameters(net, from_junction=junction1, to_junction=junction2,
                                           length_km=10, diameter_m=0.3, name="Pipe 1",
                                           geodata=[(0, 0), (2, 0)], in_service=not oos)
    pandapipes.create_pipe_from_parameters(net, from_junction=junction2, to_junction=junction3,
                                           length_km=2, diameter_m=0.3, name="Pipe 2",
                                           geodata=[(2, 0), (2, 4), (7, 4)], in_service=not oos)
    pandapipes.create_pipe_from_parameters(net, from_junction=junction2, to_junction=junction4,
                                           length_km=2.5, diameter_m=0.3, name="Pipe 3",
                                           geodata=[(2, 0), (2, -4), (7, -4)], in_service=not oos)
    pandapipes.create_pipe_from_parameters(net, from_junction=junction3, to_junction=junction5,
                                           length_km=1, diameter_m=0.3, name="Pipe 4",
                                           geodata=[(7, 4), (7, 3), (5, 3)])
    pandapipes.create_pipe_from_parameters(net, from_junction=junction4, to_junction=junction6,
                                           length_km=1, diameter_m=0.3, name="Pipe 5",
                                           geodata=[(7, -4), (7, -3), (5, -3)])
    pandapipes.create_pipe_from_parameters(net, from_junction=junction7, to_junction=junction8,
                                           length_km=1, diameter_m=0.3, name="Pipe 6",
                                           geodata=[(9, -4), (9, 0)])
    pandapipes.create_pipe_from_parameters(net, from_junction=junction7, to_junction=junction8,
                                           length_km=1, diameter_m=0.3, name="Pipe 7",
                                           geodata=[(9, 0), (9, 4)])

    pandapipes.create_valve(net, from_junction=junction5, to_junction=junction6, diameter_m=0.05,
                            opened=True)
    pandapipes.create_heat_exchanger(net, junction3, junction8, diameter_m=0.3, qext_w=20000)
    pandapipes.create_sink(net, junction=junction4, mdot_kg_per_s=0.545, name="Sink 1")
    pandapipes.create_source(net, junction=junction3, mdot_kg_per_s=0.234)
    pandapipes.create_pump_from_parameters(net, junction4, junction7, 'P1')
    pandapipes.create_pressure_control(net, junction9, junction10, junction10, 5.)

    if oos:
        pandapipes.create_ext_grid(net, junction=junction1, p_bar=1.1, t_k=293.15,
                                   name="Grid Connection", in_service=False)
        pandapipes.create_heat_exchanger(net, junction3, junction8, diameter_m=0.3, qext_w=20000,
                                         in_service=False)
        pandapipes.create_sink(net, junction=junction4, mdot_kg_per_s=0.545, name="Sink 2",
                               in_service=False)
        pandapipes.create_pump_from_parameters(net, junction4, junction7, 'P1', in_service=False)
        pandapipes.create_source(net, junction=junction3, mdot_kg_per_s=0.234, in_service=False)
        pandapipes.create_circ_pump_const_mass_flow(net, junction9, junction5, 1.05, 1,
                                                    in_service=False)
        pandapipes.create_circ_pump_const_pressure(net, junction9, junction6, 1.05, 0.5,
                                                   in_service=False)

    return net


def add_pumps(net):
    junction5 = net.junction.index[net.junction.name == "Junction 5"][0]
    junction6 = net.junction.index[net.junction.name == "Junction 6"][0]
    junction9 = net.junction.index[net.junction.name == "Junction 9"][0]

    pandapipes.create_circ_pump_const_mass_flow(net, junction9, junction5, 1.05, 1)
    pandapipes.create_circ_pump_const_pressure(net, junction9, junction6, 1.05, 0.5)
    return net


@pytest.fixture
def base_net_is_wo_pumps():
    return create_base_net(False)


@pytest.fixture
def base_net_is_with_pumps():
    net = create_base_net(False)
    add_pumps(net)
    return net


@pytest.fixture
def base_net_oos_wo_pumps():
    return create_base_net(True)


@pytest.fixture
def base_net_oos_with_pumps():
    net = create_base_net(True)
    add_pumps(net)
    return net


@pytest.fixture
def create_net_changed_indices(base_net_is_wo_pumps):
    net = copy.deepcopy(base_net_is_wo_pumps)

    new_junction_indices = [55, 38, 84, 65, 83, 82, 28, 49, 99, 105]
    new_pipe_indices = [30, 88, 72, 99,  0, 98, 70]
    new_valve_indices = [19]
    new_pump_indices = [93]
    new_hxc_indices = [67]
    new_sink_indices = [32]
    new_source_indices = [9]
    new_eg_indices = [20]
    new_pc_indices = [15]
    junction_lookup = dict(zip(net["junction"].index.values, new_junction_indices))

    net.junction.index = new_junction_indices
    net.junction_geodata.index = new_junction_indices
    for n_el in ["sink", "source", "ext_grid"]:
        net[n_el].junction = np.array([junction_lookup[k] for k in net[n_el].junction], dtype="int")
    for br_el in ["pipe", "valve", "heat_exchanger", "pump", "press_control"]:
        for junc_typ in ["from_junction", "to_junction"]:
            net[br_el][junc_typ] = np.array([junction_lookup[k] for k in net[br_el][junc_typ]],
                                            dtype="int")
    net.press_control.controlled_junction = np.array(
        [junction_lookup[k] for k in net.press_control.controlled_junction], dtype="int")

    net.pipe.index = new_pipe_indices
    net.pipe_geodata.index = new_pipe_indices
    net.valve.index = new_valve_indices
    net.pump.index = new_pump_indices
    net.heat_exchanger.index = new_hxc_indices
    net.sink.index = new_sink_indices
    net.source.index = new_source_indices
    net.ext_grid.index = new_eg_indices
    net.press_control.index = new_pc_indices

    return net


def get_junction_indices(net, branch_comp=("pipe", "valve", "heat_exchanger", "pump"),
                         node_comp=("ext_grid", "source", "sink")):
    junction_index = copy.deepcopy(net.junction.index.values)
    previous_junctions = {k: dict() for k in branch_comp + node_comp}
    for bc in branch_comp:
        previous_junctions[bc]["from_junction"] = copy.deepcopy(net[bc]["from_junction"])
        previous_junctions[bc]["to_junction"] = copy.deepcopy(net[bc]["to_junction"])
    for nc in node_comp:
        previous_junctions[nc]["junction"] = copy.deepcopy(net[nc]["junction"])
    return junction_index, previous_junctions


def test_reindex_junctions():
    net_orig = nw.simple_gas_networks.gas_tcross1()
    net = nw.simple_gas_networks.gas_tcross1()

    to_add = 5
    new_junction_idxs = np.array(list(net.junction.index)) + to_add
    junction_lookup = dict(zip(net["junction"].index.values, new_junction_idxs))
    # a more complexe junction_lookup of course should also work, but this one is easy to check
    _ = pandapipes.reindex_junctions(net, junction_lookup)

    for elm in net.keys():
        if isinstance(net[elm], pd.DataFrame) and net[elm].shape[0]:
            cols = pd.Series(net[elm].columns)
            junction_cols = cols.loc[cols.str.contains("junction")]
            if len(junction_cols):
                for junction_col in junction_cols:
                    assert all(net[elm][junction_col] == net_orig[elm][junction_col] + to_add)
            if elm == "junction":
                assert all(np.array(list(net[elm].index)) == np.array(list(
                    net_orig[elm].index)) + to_add)


def test_fuse_junctions(create_net_changed_indices):
    net = copy.deepcopy(create_net_changed_indices)
    junction_index, previous_junctions = get_junction_indices(net)

    j1, j2 = 84, 83
    pandapipes.fuse_junctions(net, j1, j2)
    new_junction_index = np.array([j for j in junction_index if j != j2])
    assert np.all(net.junction.index.values == new_junction_index)
    assert np.all(net.junction_geodata.index.values == new_junction_index)
    for comp, junc_dict in previous_junctions.items():
        for col, junctions in junc_dict.items():
            assert np.all(net[comp][col] == junctions.replace({j2: j1}))


def test_create_continuous_index(create_net_changed_indices):
    net = copy.deepcopy(create_net_changed_indices)
    junction_index, previous_junctions = get_junction_indices(net)

    junction_lookup = pandapipes.create_continuous_junction_index(net)
    new_junction_index = np.array([junction_lookup[j] for j in sorted(junction_index)])
    assert np.all(net.junction.index == new_junction_index)
    for comp, junc_dict in previous_junctions.items():
        for col, junctions in junc_dict.items():
            assert np.all(
                net[comp][col] == pd.Series(np.array([junction_lookup[k] for k in junctions.values],
                                                     dtype="int"), index=junctions.index))

    pandapipes.create_continuous_elements_index(net)
    for comp in previous_junctions.keys():
        assert np.all(net[comp].index == np.arange(len(net[comp])))


<<<<<<< HEAD
def test_select_subnet(base_net_is_wo_pumps):
    # This network has switches of type 'l' and 't'
    net = copy.deepcopy(base_net_is_wo_pumps)

    # Do nothing
    same_net = pandapipes.select_subnet(net, net.junction.index)
    assert len(same_net.component_list) == len(net.component_list)
    assert set(same_net.component_list) == set(net.component_list)
    for comp in net.component_list:
        assert pandapower.dataframes_equal(net[comp.table_name()], same_net[comp.table_name()])

    same_net2 = pandapipes.select_subnet(net, net.junction.index, include_results=True,
                                         keep_everything_else=True)
    assert pandapipes.nets_equal(net, same_net2)

    # Remove everything
    empty = pandapipes.select_subnet(net, set())
    for comp in net.component_list:
        assert len(empty[comp.table_name()]) == 0

    empty2 = pandapipes.select_subnet(net, set(), remove_unused_components=True)
    for comp in net.component_list:
        assert comp.table_name() not in empty2
        assert comp not in empty2.component_list

    # check length of results
    net = nw.gas_tcross2()
    pandapipes.pipeflow(net)
    net2 = pandapipes.select_subnet(net, net.junction.index[:-3], include_results=True)
    for comp in net.component_list:
        assert len(net2["res_" + comp.table_name()]) == len(net2[comp.table_name()])
    assert len(net.junction) == len(net2.junction) + 3
=======
def runpp_with_mark(net, **kwargs):
    pandapower.runpp(net, **kwargs)
    net['mark'] = "runpp"


def pipeflow_with_mark(net, **kwargs):
    pandapipes.pipeflow(net, **kwargs)
    net['mark'] = "pipeflow"
>>>>>>> e79901ab


if __name__ == '__main__':
    n = pytest.main(["test_toolbox.py"])<|MERGE_RESOLUTION|>--- conflicted
+++ resolved
@@ -226,7 +226,6 @@
         assert np.all(net[comp].index == np.arange(len(net[comp])))
 
 
-<<<<<<< HEAD
 def test_select_subnet(base_net_is_wo_pumps):
     # This network has switches of type 'l' and 't'
     net = copy.deepcopy(base_net_is_wo_pumps)
@@ -259,7 +258,8 @@
     for comp in net.component_list:
         assert len(net2["res_" + comp.table_name()]) == len(net2[comp.table_name()])
     assert len(net.junction) == len(net2.junction) + 3
-=======
+
+
 def runpp_with_mark(net, **kwargs):
     pandapower.runpp(net, **kwargs)
     net['mark'] = "runpp"
@@ -268,7 +268,6 @@
 def pipeflow_with_mark(net, **kwargs):
     pandapipes.pipeflow(net, **kwargs)
     net['mark'] = "pipeflow"
->>>>>>> e79901ab
 
 
 if __name__ == '__main__':
