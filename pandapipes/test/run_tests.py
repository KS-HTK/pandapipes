--- conflicted
+++ resolved
@@ -11,17 +11,7 @@
     import coverage as cov
 except ImportError:
     pass
-<<<<<<< HEAD
-try:
-    import pplog as logging
-except ImportError:
-    import logging
-from pandapower.test.run_tests import _get_cpus
-=======
 from pandapower.test.run_tests import _get_cpus, _create_logger
->>>>>>> 02635fc5
-
-logger = logging.getLogger(__name__)
 
 
 def _get_test_dir(pp_module=None):
@@ -59,14 +49,9 @@
             n_cpu = _get_cpus()
         err = pytest.main([test_dir, "-xs", "-n", str(n_cpu)])
         if err == 4:
-<<<<<<< HEAD
             if err == 4:
                 raise ModuleNotFoundError("Parallel testing not possible. Please make sure that "
                                           "pytest-xdist is installed correctly.")
-=======
-            logger.error("Parallel testing not possible. "
-                         "Please make sure that pytest-xdist is installed correctly.")
->>>>>>> 02635fc5
         elif err > 2:
             logger.error("Testing not successfully finished.")
     else:
