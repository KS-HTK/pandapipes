# Copyright (c) 2020-2022 by Fraunhofer Institute for Energy Economics
# and Energy System Technology (IEE), Kassel, and University of Kassel. All rights reserved.
# Use of this source code is governed by a BSD-style license that can be found in the LICENSE file.

<<<<<<< HEAD
__version__ = '0.5.1.dev_0'
=======
__version__ = '0.6.0'
>>>>>>> bee09b3c

import pandas as pd
import os

pd.options.mode.chained_assignment = None  # default='warn'
pp_dir = os.path.dirname(os.path.realpath(__file__))

from pandapipes.properties.fluids import *
from pandapipes.create import *
from pandapipes.io.file_io import *
from pandapipes.pipeflow import *
from pandapipes.toolbox import *
from pandapipes.pipeflow_setup import *
from pandapipes.std_types import *
import pandapipes.plotting<|MERGE_RESOLUTION|>--- conflicted
+++ resolved
@@ -2,11 +2,7 @@
 # and Energy System Technology (IEE), Kassel, and University of Kassel. All rights reserved.
 # Use of this source code is governed by a BSD-style license that can be found in the LICENSE file.
 
-<<<<<<< HEAD
-__version__ = '0.5.1.dev_0'
-=======
-__version__ = '0.6.0'
->>>>>>> bee09b3c
+__version__ = '0.6.1.dev_0'
 
 import pandas as pd
 import os
