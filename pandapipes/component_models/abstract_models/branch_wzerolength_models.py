# Copyright (c) 2020 by Fraunhofer Institute for Energy Economics
# and Energy System Technology (IEE), Kassel. All rights reserved.
# Use of this source code is governed by a BSD-style license that can be found in the LICENSE file.

from pandapipes.component_models.abstract_models.branch_wo_internals_models import \
    BranchWOInternalsComponent
from pandapipes.idx_branch import LENGTH, K

try:
    import pplog as logging
except ImportError:
    import logging

logger = logging.getLogger(__name__)


class BranchWZeroLengthComponent(BranchWOInternalsComponent):
    """

    """

    @classmethod
<<<<<<< HEAD
    def from_to_node_cols(cls):
=======
    def table_name(cls):
        raise NotImplementedError

    @classmethod
    def get_component_input(cls):
        raise NotImplementedError

    @classmethod
    def get_result_table(cls, net):
        raise NotImplementedError

    @classmethod
    def active_identifier(cls):
        raise NotImplementedError

    @classmethod
    def calculate_pressure_lift(cls, net, pipe_pit, node_pit):
        raise NotImplementedError

    @classmethod
    def calculate_temperature_lift(cls, net, pipe_pit, node_pit):
>>>>>>> 88189b61
        raise NotImplementedError

    @classmethod
    def create_pit_branch_entries(cls, net, branch_wzerolength_pit, node_name):
        """
        Function which creates pit branch entries with a specific table.

        :param net: The pandapipes network
        :type net: pandapipesNet
        :param branch_wzerolength_pit:
        :type branch_wzerolength_pit:
        :param node_name:
        :type node_name:
        :return: No Output.
        """
        branch_wizerolength_pit = \
            super().create_pit_branch_entries(net, branch_wzerolength_pit, node_name)
        branch_wizerolength_pit[:, LENGTH] = 0
        branch_wizerolength_pit[:, K] = 1000
        return branch_wizerolength_pit<|MERGE_RESOLUTION|>--- conflicted
+++ resolved
@@ -20,9 +20,6 @@
     """
 
     @classmethod
-<<<<<<< HEAD
-    def from_to_node_cols(cls):
-=======
     def table_name(cls):
         raise NotImplementedError
 
@@ -39,12 +36,15 @@
         raise NotImplementedError
 
     @classmethod
+    def from_to_node_cols(cls):
+        raise NotImplementedError
+
+    @classmethod
     def calculate_pressure_lift(cls, net, pipe_pit, node_pit):
         raise NotImplementedError
 
     @classmethod
     def calculate_temperature_lift(cls, net, pipe_pit, node_pit):
->>>>>>> 88189b61
         raise NotImplementedError
 
     @classmethod
