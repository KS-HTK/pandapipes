# Copyright (c) 2020-2021 by Fraunhofer Institute for Energy Economics
# and Energy System Technology (IEE), Kassel, and University of Kassel. All rights reserved.
# Use of this source code is governed by a BSD-style license that can be found in the LICENSE file.

from pandapipes.component_models.auxiliaries.component_toolbox import init_results_element

try:
    import pplog as logging
except ImportError:
    import logging

logger = logging.getLogger(__name__)


class Component:

    @classmethod
    def table_name(cls):
        raise NotImplementedError()

    @classmethod
    def extract_results(cls, net, options, node_name):
        """
        Function that extracts certain results.

        :param net: The pandapipes network
        :type net: pandapipesNet
        :param options:
        :type options:
        :param node_name:
        :type node_name:
        :return: No Output.
        """
        output, all_float = cls.get_result_table(net)
        init_results_element(net, cls.table_name(), output, all_float)
        res_table = net["res_" + cls.table_name()]
        return res_table

    @classmethod
    def get_component_input(cls):
        """

        :return:
        :rtype:
        """
        raise NotImplementedError

    @classmethod
    def get_result_table(cls, net):
        """
        Get result table.

        :param net: a pandapipes net
        :type net: pandapipes.pandapipesNet
        :return:
        :rtype:
        """
        raise NotImplementedError

    @classmethod
<<<<<<< HEAD
    def adaption_before_derivatives(cls, net, branch_pit, node_pit):
        pass

    @classmethod
    def adaption_after_derivatives(cls, net, brach_pit, node_pit):
=======
    def create_node_lookups(cls, net, ft_lookups, table_lookup, idx_lookups, current_start,
                            current_table, internal_nodes_lookup):
        """
        Function which creates node lookups.

        :param net: The pandapipes network
        :type net: pandapipesNet
        :param ft_lookups:
        :type ft_lookups:
        :param table_lookup:
        :type table_lookup:
        :param idx_lookups:
        :type idx_lookups:
        :param current_start:
        :type current_start:
        :param current_table:
        :type current_table:
        :param internal_nodes_lookup:
        :type internal_nodes_lookup:
        :return:
        :rtype:
        """
        return current_start, current_table

    @classmethod
    def create_branch_lookups(cls, net, ft_lookups, table_lookup, idx_lookups, current_table, current_start):
        """
        Function which creates branch lookups.

        :param net: The pandapipes network
        :type net: pandapipesNet
        :param ft_lookups:
        :type ft_lookups:
        :param table_lookup:
        :type table_lookup:
        :param idx_lookups:
        :type idx_lookups:
        :param current_table:
        :type current_table:
        :param current_start:
        :type current_start:
        :return: No Output.
        """
        return current_start, current_table

    @classmethod
    def create_pit_node_entries(cls, net, node_pit, node_name):
        """
        Function which creates pit branch entries.

        :param net: The pandapipes network
        :type net: pandapipesNet
        :param branch_pit:
        :type branch_pit:
        :return: No Output.
        """

        pass

    @classmethod
    def create_pit_branch_entries(cls, net, branch_pit, node_name):
        """
        Function which creates pit branch entries.

        :param net: The pandapipes network
        :type net: pandapipesNet
        :param node_pit:
        :type node_pit:
        :return: No Output.
        """

        pass

    @classmethod
    def calculate_derivatives_hydraulic(cls, net, branch_pit, node_pit, idx_lookups, options):
        """
        Function which creates derivatives.

        :param net: The pandapipes network
        :type net: pandapipesNet
        :param branch_component_pit:
        :type branch_component_pit:
        :param node_pit:
        :type node_pit:
        :param idx_lookups:
        :type idx_lookups:
        :param options:
        :type options:
        :return: No Output.
        """
        pass

    @classmethod
    def calculate_derivatives_thermal(cls, net, branch_pit, node_pit, idx_lookups, options):
        """
        Function which creates derivatives.

        :param net: The pandapipes network
        :type net: pandapipesNet
        :param branch_component_pit:
        :type branch_component_pit:
        :param node_pit:
        :type node_pit:
        :param idx_lookups:
        :type idx_lookups:
        :param options:
        :type options:
        :return: No Output.
        """
>>>>>>> d7b5b91c
        pass<|MERGE_RESOLUTION|>--- conflicted
+++ resolved
@@ -58,13 +58,14 @@
         raise NotImplementedError
 
     @classmethod
-<<<<<<< HEAD
     def adaption_before_derivatives(cls, net, branch_pit, node_pit):
         pass
 
     @classmethod
     def adaption_after_derivatives(cls, net, brach_pit, node_pit):
-=======
+        pass
+
+    @classmethod
     def create_node_lookups(cls, net, ft_lookups, table_lookup, idx_lookups, current_start,
                             current_table, internal_nodes_lookup):
         """
@@ -174,5 +175,4 @@
         :type options:
         :return: No Output.
         """
->>>>>>> d7b5b91c
         pass