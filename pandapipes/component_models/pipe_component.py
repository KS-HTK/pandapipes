# Copyright (c) 2020-2022 by Fraunhofer Institute for Energy Economics
# and Energy System Technology (IEE), Kassel, and University of Kassel. All rights reserved.
# Use of this source code is governed by a BSD-style license that can be found in the LICENSE file.

import matplotlib.pyplot as plt
import numpy as np
from numpy import dtype
<<<<<<< HEAD

from pandapipes.component_models.abstract_models.branch_w_internals_models import \
    BranchWInternalsComponent
from pandapipes.component_models.component_toolbox import p_correction_height_air, \
    vinterp
from pandapipes.component_models.junction_component import Junction
from pandapipes.constants import NORMAL_TEMPERATURE, NORMAL_PRESSURE
from pandapipes.idx_branch import FROM_NODE, TO_NODE, LENGTH, D, AREA, K, \
    VINIT, ALPHA, QEXT, TEXT, LOSS_COEFFICIENT as LC, T_OUT, TL
from pandapipes.idx_node import PINIT, HEIGHT, TINIT as TINIT_NODE, \
    RHO as RHO_NODES, PAMB, ACTIVE as ACTIVE_ND
from pandapipes.pf.pipeflow_setup import get_fluid, get_lookup
from pandapipes.pf.result_extraction import extract_branch_results_with_internals, \
    extract_branch_results_without_internals
=======
from pandapipes.component_models.abstract_models import BranchWInternalsComponent
from pandapipes.component_models.auxiliaries.component_toolbox import p_correction_height_air, \
    vinterp, set_entry_check_repeat
from pandapipes.component_models.junction_component import Junction
from pandapipes.constants import NORMAL_TEMPERATURE, NORMAL_PRESSURE
from pandapipes.idx_branch import FROM_NODE, TO_NODE, LENGTH, D, AREA, K, VINIT, ALPHA, QEXT, TEXT,\
    LOSS_COEFFICIENT as LC, T_OUT, PL, TL
from pandapipes.idx_node import PINIT, HEIGHT, TINIT as TINIT_NODE, \
    RHO as RHO_NODES, PAMB, ACTIVE as ACTIVE_ND
from pandapipes.pipeflow_setup import get_fluid, get_lookup
>>>>>>> 3140fed6

try:
    import pplog as logging
except ImportError:
    import logging

logger = logging.getLogger(__name__)
logger.setLevel(logging.DEBUG)


class Pipe(BranchWInternalsComponent):
    """

    """

    @classmethod
    def from_to_node_cols(cls):
        return "from_junction", "to_junction"

    @classmethod
    def table_name(cls):
        return "pipe"

    @classmethod
    def internal_node_name(cls):
        return "pipe_nodes"

    @classmethod
    def active_identifier(cls):
        return "in_service"

    @classmethod
    def get_connected_node_type(cls):
        return Junction

    @classmethod
    def create_node_lookups(cls, net, ft_lookups, table_lookup, idx_lookups, current_start,
                            current_table, internal_nodes_lookup):
        """
        Function which creates node lookups.

        :param net: The pandapipes network
        :type net: pandapipesNet
        :param ft_lookups:
        :type ft_lookups:
        :param table_lookup:
        :type table_lookup:
        :param idx_lookups:
        :type idx_lookups:
        :param current_start:
        :type current_start:
        :param current_table:
        :type current_table:
        :param internal_nodes_lookup:
        :type internal_nodes_lookup:
        :return:
        :rtype:
        """
        end, current_table, internal_nodes, internal_pipes, int_nodes_num, int_pipes_num = \
            super().create_node_lookups(net, ft_lookups, table_lookup, idx_lookups,
                                        current_start, current_table, internal_nodes_lookup)
        if np.any(internal_nodes > 0):
            internal_nodes_lookup["TPINIT"] = np.empty((int_nodes_num, 2), dtype=np.int32)
            internal_nodes_lookup["TPINIT"][:, 0] = np.repeat(net[cls.table_name()].index,
                                                              internal_nodes.astype(np.int32))
            internal_nodes_lookup["TPINIT"][:, 1] = np.arange(current_start, end)

            internal_nodes_lookup["VINIT"] = np.empty((int_pipes_num, 2), dtype=np.int32)
            internal_nodes_lookup["VINIT"][:, 0] = np.repeat(net[cls.table_name()].index,
                                                             internal_pipes.astype(np.int32))
            internal_nodes_lookup["VINIT"][:, 1] = np.arange(int_pipes_num)

        return end, current_table

    @classmethod
    def create_pit_node_entries(cls, net, node_pit):
        """
        Function which creates pit node entries.

        :param net: The pandapipes network
        :type net: pandapipesNet
        :param node_pit:
        :type node_pit:
        :return: No Output.
        """
        table_nr, int_node_number, int_node_pit, junction_pit, fj_nodes, tj_nodes = \
            super().create_pit_node_entries(net, node_pit)
        if table_nr is None:
            return
        get_lookup(net, "node", "index")
        int_node_pit[:, HEIGHT] = vinterp(junction_pit[fj_nodes, HEIGHT],
                                          junction_pit[tj_nodes, HEIGHT], int_node_number)
        int_node_pit[:, PINIT] = vinterp(junction_pit[fj_nodes, PINIT],
                                         junction_pit[tj_nodes, PINIT], int_node_number)
        int_node_pit[:, TINIT_NODE] = vinterp(junction_pit[fj_nodes, TINIT_NODE],
                                              junction_pit[tj_nodes, TINIT_NODE],
                                              int_node_number)
        int_node_pit[:, PAMB] = p_correction_height_air(int_node_pit[:, HEIGHT])
        int_node_pit[:, RHO_NODES] = get_fluid(net).get_density(int_node_pit[:, TINIT_NODE])
        int_node_pit[:, ACTIVE_ND] = \
            np.repeat(net[cls.table_name()][cls.active_identifier()].values, int_node_number)

    @classmethod
    def create_pit_branch_entries(cls, net, branch_pit):
        """
        Function which creates pit branch entries.

        :param net: The pandapipes network
        :type net: pandapipesNet
        :param branch_pit:
        :type branch_pit:
        :return: No Output.
        """
        pipe_pit, internal_pipe_number = \
            super().create_pit_branch_entries(net, branch_pit)

        has_internals = np.any(internal_pipe_number > 1)
        tbl = cls.table_name()
        set_entry_check_repeat(
            pipe_pit, LENGTH, net[tbl].length_km.values * 1000 / internal_pipe_number,
            internal_pipe_number, has_internals)
        set_entry_check_repeat(
            pipe_pit, K, net[tbl].k_mm.values / 1000, internal_pipe_number, has_internals)
        set_entry_check_repeat(
            pipe_pit, ALPHA, net[tbl].alpha_w_per_m2k.values, internal_pipe_number, has_internals)
        set_entry_check_repeat(
            pipe_pit, QEXT, net[tbl].qext_w.values, internal_pipe_number, has_internals)
        set_entry_check_repeat(
            pipe_pit, TEXT, net[tbl].text_k.values, internal_pipe_number, has_internals)
        set_entry_check_repeat(
            pipe_pit, D, net[tbl].diameter_m.values, internal_pipe_number, has_internals)
        set_entry_check_repeat(
            pipe_pit, LC, net[tbl].loss_coefficient.values, internal_pipe_number, has_internals)

        pipe_pit[:, T_OUT] = 293
        pipe_pit[:, AREA] = pipe_pit[:, D] ** 2 * np.pi / 4

    @classmethod
    def calculate_temperature_lift(cls, net, pipe_pit, node_pit):
        """

        :param net:
        :type net:
        :param pipe_pit:
        :type pipe_pit:
        :param node_pit:
        :type node_pit:
        :return:
        :rtype:
        """
        pipe_pit[:, TL] = 0

    @classmethod
    def extract_results(cls, net, options, branch_results, nodes_connected, branches_connected):
        res_nodes_from = [("p_from_bar", "p_from"), ("t_from_k", "temp_from"),
                          ("mdot_from_kg_per_s", "mf_from")]
        res_nodes_to = [("p_to_bar", "p_to"), ("t_to_k", "temp_to"), ("mdot_to_kg_per_s", "mf_to")]
        res_mean = [("vdot_norm_m3_per_s", "vf"), ("lambda", "lambda"), ("reynolds", "reynolds")]

        if get_fluid(net).is_gas:
            res_nodes_from.extend(
                [("v_from_m_per_s", "v_gas_from"), ("normfactor_from", "normfactor_from")])
            res_nodes_to.extend([("v_to_m_per_s", "v_gas_to"), ("normfactor_to", "normfactor_to")])
            res_mean.extend([("v_mean_m_per_s", "v_gas_mean")])
        else:
            res_mean.extend([("v_mean_m_per_s", "v_mps")])

        if np.any(cls.get_internal_pipe_number(net) > 1):
            extract_branch_results_with_internals(
                net, branch_results, cls.table_name(), res_nodes_from, res_nodes_to, res_mean,
                cls.get_connected_node_type().table_name(), branches_connected)
        else:
            required_results = res_nodes_from + res_nodes_to + res_mean
            extract_branch_results_without_internals(net, branch_results, required_results,
                                                     cls.table_name(), branches_connected)

    @classmethod
    def get_internal_results(cls, net, pipe):
        """
        Retrieve velocity (at to/from node; mean), pressure and temperature of the internal sections
        of pipes. The pipes have to have at least 2 internal sections.

        :param net: The pandapipes network
        :type net: pandapipesNet
        :param pipe: indices of pipes to evaluate
        :type pipe: np.array
        :return: pipe_results
        :rtype:
        """
        internal_sections = cls.get_internal_pipe_number(net)
        internal_p_nodes = internal_sections - 1
        p_node_idx = np.repeat(pipe, internal_p_nodes[pipe])
        v_pipe_idx = np.repeat(pipe, internal_sections[pipe])
        pipe_results = dict()
        pipe_results["PINIT"] = np.zeros((len(p_node_idx), 2), dtype=np.float64)
        pipe_results["TINIT"] = np.zeros((len(p_node_idx), 2), dtype=np.float64)
        pipe_results["VINIT_FROM"] = np.zeros((len(v_pipe_idx), 2), dtype=np.float64)
        pipe_results["VINIT_TO"] = np.zeros((len(v_pipe_idx), 2), dtype=np.float64)
        pipe_results["VINIT_MEAN"] = np.zeros((len(v_pipe_idx), 2), dtype=np.float64)

        if np.all(internal_sections[pipe] >= 2):
            fluid = get_fluid(net)
            f, t = get_lookup(net, "branch", "from_to")[cls.table_name()]
            pipe_pit = net["_pit"]["branch"][f:t, :]
            node_pit = net["_pit"]["node"]
            int_p_lookup = net["_lookups"]["internal_nodes_lookup"]["TPINIT"]
            int_v_lookup = net["_lookups"]["internal_nodes_lookup"]["VINIT"]

            selected_indices_p = []
            selected_indices_v = []
            for i in pipe:
                selected_indices_p.append(np.where(int_p_lookup[:, 0] == i, True, False))
                selected_indices_v.append(np.where(int_v_lookup[:, 0] == i, True, False))

            selected_indices_p_final = np.logical_or.reduce(selected_indices_p[:])
            selected_indices_v_final = np.logical_or.reduce(selected_indices_v[:])

            p_nodes = int_p_lookup[:, 1][selected_indices_p_final]
            v_nodes = int_v_lookup[:, 1][selected_indices_v_final]

            v_pipe_data = pipe_pit[v_nodes, VINIT]
            p_node_data = node_pit[p_nodes, PINIT]
            t_node_data = node_pit[p_nodes, TINIT_NODE]

            gas_mode = fluid.is_gas

            if gas_mode:
                from_nodes = pipe_pit[v_nodes, FROM_NODE].astype(np.int32)
                to_nodes = pipe_pit[v_nodes, TO_NODE].astype(np.int32)
                p_from = node_pit[from_nodes, PAMB] + node_pit[from_nodes, PINIT]
                p_to = node_pit[to_nodes, PAMB] + node_pit[to_nodes, PINIT]
                p_mean = np.where(p_from == p_to, p_from,
                                  2 / 3 * (p_from ** 3 - p_to ** 3) / (p_from ** 2 - p_to ** 2))
                numerator = NORMAL_PRESSURE * node_pit[v_nodes, TINIT_NODE]
                normfactor_mean = numerator * fluid.get_property("compressibility", p_mean) \
                    / (p_mean * NORMAL_TEMPERATURE)
                normfactor_from = numerator * fluid.get_property("compressibility", p_from) \
                    / (p_from * NORMAL_TEMPERATURE)
                normfactor_to = numerator * fluid.get_property("compressibility", p_to) \
                    / (p_to * NORMAL_TEMPERATURE)

                v_pipe_data_mean = v_pipe_data * normfactor_mean
                v_pipe_data_from = v_pipe_data * normfactor_from
                v_pipe_data_to = v_pipe_data * normfactor_to

                pipe_results["VINIT_FROM"][:, 0] = v_pipe_idx
                pipe_results["VINIT_FROM"][:, 1] = v_pipe_data_from
                pipe_results["VINIT_TO"][:, 0] = v_pipe_idx
                pipe_results["VINIT_TO"][:, 1] = v_pipe_data_to
                pipe_results["VINIT_MEAN"][:, 0] = v_pipe_idx
                pipe_results["VINIT_MEAN"][:, 1] = v_pipe_data_mean
            else:
                pipe_results["VINIT_FROM"][:, 0] = v_pipe_idx
                pipe_results["VINIT_FROM"][:, 1] = v_pipe_data
                pipe_results["VINIT_TO"][:, 0] = v_pipe_idx
                pipe_results["VINIT_TO"][:, 1] = v_pipe_data
                pipe_results["VINIT_MEAN"][:, 0] = v_pipe_idx
                pipe_results["VINIT_MEAN"][:, 1] = v_pipe_data

            pipe_results["PINIT"][:, 0] = p_node_idx
            pipe_results["PINIT"][:, 1] = p_node_data
            pipe_results["TINIT"][:, 0] = p_node_idx
            pipe_results["TINIT"][:, 1] = t_node_data

        else:
            logger.warning("For at least one pipe no internal data is available.")

        return pipe_results

    @classmethod
    def get_component_input(cls):
        """

        :return:
        :rtype:
        """
        return [("name", dtype(object)),
                ("from_junction", "u4"),
                ("to_junction", "u4"),
                ("std_type", dtype(object)),
                ("length_km", "f8"),
                ("diameter_m", "f8"),
                ("k_mm", "f8"),
                ("loss_coefficient", "f8"),
                ("alpha_w_per_m2k", 'f8'),
                ("text_k", 'f8'),
                ("qext_w", 'f8'),
                ("sections", "u4"),
                ("in_service", 'bool'),
                ("type", dtype(object))]

    @classmethod
    def geodata(cls):
        """

        :return:
        :rtype:
        """
        return [("coords", dtype(object))]

    @classmethod
    def get_result_table(cls, net):
        """

        :param net: The pandapipes network
        :type net: pandapipesNet
        :return: (columns, all_float) - the column names and whether they are all float type. Only
                if False, returns columns as tuples also specifying the dtypes
        :rtype: (list, bool)
        """
        if get_fluid(net).is_gas:
            output = ["v_from_m_per_s", "v_to_m_per_s", "v_mean_m_per_s", "p_from_bar", "p_to_bar",
                      "t_from_k", "t_to_k", "mdot_from_kg_per_s", "mdot_to_kg_per_s",
                      "vdot_norm_m3_per_s", "reynolds", "lambda", "normfactor_from",
                      "normfactor_to"]
        else:
            output = ["v_mean_m_per_s", "p_from_bar", "p_to_bar", "t_from_k", "t_to_k",
                      "mdot_from_kg_per_s", "mdot_to_kg_per_s", "vdot_norm_m3_per_s", "reynolds",
                      "lambda"]
        return output, True

    @classmethod
    def plot_pipe(cls, net, pipe, pipe_results):
        """

        :param net: The pandapipes network
        :type net: pandapipesNet
        :param pipe:
        :type pipe:
        :param pipe_results:
        :type pipe_results:
        :return: No Output.
        """
        pipe_p_data_idx = np.where(pipe_results["PINIT"][:, 0] == pipe)
        pipe_v_data_idx = np.where(pipe_results["VINIT_MEAN"][:, 0] == pipe)
        pipe_p_data = pipe_results["PINIT"][pipe_p_data_idx, 1]
        pipe_t_data = pipe_results["TINIT"][pipe_p_data_idx, 1]
        pipe_v_data = pipe_results["VINIT_MEAN"][pipe_v_data_idx, 1]
        node_pit = net["_pit"]["node"]

        junction_idx_lookup = get_lookup(net, "node", "index")[Junction.table_name()]
        from_junction_nodes = junction_idx_lookup[net[cls.table_name()]["from_junction"].values]
        to_junction_nodes = junction_idx_lookup[net[cls.table_name()]["to_junction"].values]
        p_values = np.zeros(len(pipe_p_data[0]) + 2)
        p_values[0] = node_pit[from_junction_nodes[pipe], PINIT]
        p_values[1:-1] = pipe_p_data[:]
        p_values[-1] = node_pit[to_junction_nodes[pipe], PINIT]

        t_values = np.zeros(len(pipe_t_data[0]) + 2)
        t_values[0] = node_pit[from_junction_nodes[pipe], TINIT_NODE]
        t_values[1:-1] = pipe_t_data[:]
        t_values[-1] = node_pit[to_junction_nodes[pipe], TINIT_NODE]

        v_values = pipe_v_data[0, :]

        x_pt = np.linspace(0, net.pipe["length_km"], len(p_values))
        x_v = np.linspace(0, net.pipe["length_km"], len(v_values))
        _, axes = plt.subplots(3, 1, sharex="all")
        axes[0].plot(x_pt, p_values)
        axes[0].set_title("Pressure [bar]")
        axes[1].plot(x_v, v_values)
        axes[1].set_title("Velocity [m/s]")
        axes[2].plot(x_pt, t_values)
        axes[2].set_title("Temperature [K]")

        plt.show()<|MERGE_RESOLUTION|>--- conflicted
+++ resolved
@@ -5,12 +5,9 @@
 import matplotlib.pyplot as plt
 import numpy as np
 from numpy import dtype
-<<<<<<< HEAD
-
-from pandapipes.component_models.abstract_models.branch_w_internals_models import \
-    BranchWInternalsComponent
+from pandapipes.component_models.abstract_models import BranchWInternalsComponent
 from pandapipes.component_models.component_toolbox import p_correction_height_air, \
-    vinterp
+    vinterp, set_entry_check_repeat
 from pandapipes.component_models.junction_component import Junction
 from pandapipes.constants import NORMAL_TEMPERATURE, NORMAL_PRESSURE
 from pandapipes.idx_branch import FROM_NODE, TO_NODE, LENGTH, D, AREA, K, \
@@ -20,18 +17,6 @@
 from pandapipes.pf.pipeflow_setup import get_fluid, get_lookup
 from pandapipes.pf.result_extraction import extract_branch_results_with_internals, \
     extract_branch_results_without_internals
-=======
-from pandapipes.component_models.abstract_models import BranchWInternalsComponent
-from pandapipes.component_models.auxiliaries.component_toolbox import p_correction_height_air, \
-    vinterp, set_entry_check_repeat
-from pandapipes.component_models.junction_component import Junction
-from pandapipes.constants import NORMAL_TEMPERATURE, NORMAL_PRESSURE
-from pandapipes.idx_branch import FROM_NODE, TO_NODE, LENGTH, D, AREA, K, VINIT, ALPHA, QEXT, TEXT,\
-    LOSS_COEFFICIENT as LC, T_OUT, PL, TL
-from pandapipes.idx_node import PINIT, HEIGHT, TINIT as TINIT_NODE, \
-    RHO as RHO_NODES, PAMB, ACTIVE as ACTIVE_ND
-from pandapipes.pipeflow_setup import get_fluid, get_lookup
->>>>>>> 3140fed6
 
 try:
     import pplog as logging
