# Copyright (c) 2020 by Fraunhofer Institute for Energy Economics
# and Energy System Technology (IEE), Kassel. All rights reserved.
# Use of this source code is governed by a BSD-style license that can be found in the LICENSE file.

import importlib
import json
from copy import deepcopy
from functools import partial
from inspect import isclass

from pandapipes.multinet.create_multinet import MultiNet, create_empty_multinet
<<<<<<< HEAD
from pandapower.io_utils import pp_hook
from pandapower.io_utils import with_signature, to_serializable, JSONSerializableClass, \
    isinstance_partial as ppow_isinstance, FromSerializableRegistry, PPJSONDecoder

=======
>>>>>>> a7a84c02
from pandapipes.component_models.abstract_models import Component
from pandapipes.create import create_empty_network
from pandapipes.pandapipes_net import pandapipesNet
from pandapower.io_utils import pp_hook
from pandapower.io_utils import with_signature, to_serializable, JSONSerializableClass, \
    isinstance_partial as ppow_isinstance, FromSerializableRegistry, PPJSONDecoder

try:
    import pplog as logging
except ImportError:
    import logging

logger = logging.getLogger(__name__)


def isinstance_partial(obj, cls):
    if isinstance(obj, pandapipesNet):
        return False
    return ppow_isinstance(obj, cls)


class FromSerializableRegistryPpipe(FromSerializableRegistry):
    from_serializable = deepcopy(FromSerializableRegistry.from_serializable)
    class_name = ''
    module_name = ''

    def __init__(self, obj, d, ppipes_hook):
        super().__init__(obj, d, ppipes_hook)

    @from_serializable.register(class_name="method")
    def method(self):
        module = importlib.import_module(self.module_name)
        logger.warning('Deserializing of method not tested. This might fail...')
        func = getattr(module, self.obj)
        # class_ = getattr(module, obj) # doesn't work
        return func

    @from_serializable.register(class_name='pandapipesNet', module_name='pandapipes.pandapipes_net')
    def pandapipesNet(self):
        if isinstance(self.obj, str):  # backwards compatibility
            from pandapipes import from_json_string
            return from_json_string(self.obj)
        else:
            net = create_empty_network()
            net.update(self.obj)
            return net

    @from_serializable.register()
    def rest(self):
        module = importlib.import_module(self.module_name)
        class_ = getattr(module, self.class_name)
        if isclass(class_) and issubclass(class_, JSONSerializableClass):
            if isinstance(self.obj, str):
                self.obj = json.loads(self.obj, cls=PPJSONDecoder,
                                      object_hook=partial(pp_hook,
                                                          registry_class=FromSerializableRegistryPpipe))
                # backwards compatibility
            if "net" in self.obj:
                del self.obj["net"]
            return class_.from_dict(self.obj)
        if isclass(class_) and issubclass(class_, Component):
            return class_
        else:
            # for non-pp objects, e.g. tuple
            return class_(self.obj, **self.d)

    @from_serializable.register(class_name='MultiNet')
    def MultiNet(self):
        if isinstance(self.obj, str):  # backwards compatibility
            from pandapipes import from_json_string
            return from_json_string(self.obj)
        else:
            net = create_empty_multinet()
            net.update(self.obj)
            return net


@to_serializable.register(pandapipesNet)
def json_net(obj):
    net_dict = {k: item for k, item in obj.items() if not k.startswith("_")}
    d = with_signature(obj, net_dict)
    return d


@to_serializable.register(type)
def json_component(class_):
    if issubclass(class_, Component):
        d = with_signature(class_(), str(class_().__dict__))
        return d
    else:
        raise (UserWarning('with_signature needs to be defined for '
                           'class %s in @to_serializable.register(type)!' % class_))


@to_serializable.register(MultiNet)
def json_net(obj):
    net_dict = {k: item for k, item in obj.items() if not k.startswith("_")}
    d = with_signature(obj, net_dict)
    return d<|MERGE_RESOLUTION|>--- conflicted
+++ resolved
@@ -4,24 +4,17 @@
 
 import importlib
 import json
-from copy import deepcopy
 from functools import partial
 from inspect import isclass
 
 from pandapipes.multinet.create_multinet import MultiNet, create_empty_multinet
-<<<<<<< HEAD
-from pandapower.io_utils import pp_hook
-from pandapower.io_utils import with_signature, to_serializable, JSONSerializableClass, \
-    isinstance_partial as ppow_isinstance, FromSerializableRegistry, PPJSONDecoder
-
-=======
->>>>>>> a7a84c02
 from pandapipes.component_models.abstract_models import Component
 from pandapipes.create import create_empty_network
 from pandapipes.pandapipes_net import pandapipesNet
 from pandapower.io_utils import pp_hook
 from pandapower.io_utils import with_signature, to_serializable, JSONSerializableClass, \
     isinstance_partial as ppow_isinstance, FromSerializableRegistry, PPJSONDecoder
+from copy import deepcopy
 
 try:
     import pplog as logging
@@ -72,7 +65,7 @@
                 self.obj = json.loads(self.obj, cls=PPJSONDecoder,
                                       object_hook=partial(pp_hook,
                                                           registry_class=FromSerializableRegistryPpipe))
-                # backwards compatibility
+                                                          # backwards compatibility
             if "net" in self.obj:
                 del self.obj["net"]
             return class_.from_dict(self.obj)
