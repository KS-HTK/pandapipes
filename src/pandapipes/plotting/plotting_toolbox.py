--- conflicted
+++ resolved
@@ -2,10 +2,13 @@
 # and Energy System Technology (IEE), Kassel, and University of Kassel. All rights reserved.
 # Use of this source code is governed by a BSD-style license that can be found in the LICENSE file.
 
-<<<<<<< HEAD
 import re
 import ast
 import pandas as pd
+import numpy as np
+import logging
+
+logger = logging.getLogger(__name__)
 
 
 def _get_coords_from_geojson(gj_str):
@@ -19,15 +22,7 @@
     for m in matches:
         return ast.literal_eval(m)
     return None
-=======
-import numpy as np
-try:
-    import pandaplan.core.pplog as logging
-except ImportError:
-    import logging
 
-logger = logging.getLogger(__name__)
->>>>>>> c3273305
 
 
 def get_collection_sizes(net, junction_size=1.0, ext_grid_size=1.0, sink_size=1.0, source_size=1.0,
@@ -73,9 +68,6 @@
         "flow_control": flow_control_size * mean_distance_between_junctions * 2,
     }
 
-<<<<<<< HEAD
-    return sizes
-=======
     return sizes
 
 
@@ -118,5 +110,4 @@
     if len(elements_without_geo) > 0:
         logger.warning("No coords found for %s %s. %s geodata is missing for those %s!"
                        % (table_name + "s", elements_without_geo, node_name, table_name + "s"))
-    return coords, elements_with_geo
->>>>>>> c3273305
+    return coords, elements_with_geo