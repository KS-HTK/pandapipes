# Copyright (c) 2020-2024 by Fraunhofer Institute for Energy Economics
# and Energy System Technology (IEE), Kassel, and University of Kassel. All rights reserved.
# Use of this source code is governed by a BSD-style license that can be found in the LICENSE file.

from typing import Iterable, Tuple, List
import numpy as np
import pandas as pd
<<<<<<< HEAD
import geojson
# TODO: Why are pandapower internal use functions (_[…] See PEP 8) imported here?
=======
from pandapower.auxiliary import _preserve_dtypes
>>>>>>> c3273305
from pandapower.create import _get_multiple_index_with_check, _get_index_with_check, _set_entries, \
    _check_node_element, _check_multiple_node_elements, _set_multiple_entries, \
    _check_branch_element, _check_multiple_branch_elements

from pandapipes.component_models import Junction, Sink, Source, Pump, Pipe, ExtGrid, \
    HeatExchanger, Valve, CirculationPumpPressure, CirculationPumpMass, PressureControlComponent, \
    Compressor, MassStorage
from pandapipes.component_models.component_toolbox import add_new_component
from pandapipes.component_models.flow_control_component import FlowControlComponent
from pandapipes.component_models.heat_consumer_component import HeatConsumer
from pandapipes.pandapipes_net import pandapipesNet, get_basic_net_entries, add_default_components
from pandapipes.properties import call_lib
from pandapipes.properties.fluids import Fluid, _add_fluid_to_net
from pandapipes.std_types.std_type_class import regression_function, PumpStdType
from pandapipes.std_types.std_types import add_basic_std_types, create_pump_std_type, \
    load_std_type

try:
    import pandaplan.core.pplog as logging
except ImportError:
    import logging

logger = logging.getLogger(__name__)


def create_empty_network(name="", fluid=None, add_stdtypes=True):
    """
    This function initializes the pandapipes datastructure.

    :param name: Name for the network
    :type name: string, default None
    :param fluid: A fluid that can be added to the net from the start. Should be either of type\
            Fluid (c.f. pandapipes.properties.fluids.Fluid) or a string which refers to a standard\
            fluid type used to call `create_fluid_from_lib`. A fluid is required for pipeflow\
            calculations, but can also be added later.
    :type fluid: Fluid or str, default None
    :param add_stdtypes: Flag whether to add a dictionary of typical pump and pipe std types
    :type add_stdtypes: bool, default True
    :return: net - pandapipesNet with empty tables
    :rtype: pandapipesNet

    :Example:
        >>> net1 = create_empty_network("my_first_pandapipesNet", "lgas")
        >>> net2 = create_empty_network()

    """
    net = pandapipesNet(get_basic_net_entries())
    add_default_components(net, True)
    net['name'] = name
    if add_stdtypes:
        add_basic_std_types(net)

    if fluid is not None:
        if isinstance(fluid, Fluid):
            net["fluid"] = fluid
        elif isinstance(fluid, str):
            create_fluid_from_lib(net, fluid)
        else:
            logger.warning("The fluid %s cannot be added to the net. Only fluids of type Fluid or "
                           "strings can be used." % fluid)
    return net


def create_junction(net, pn_bar, tfluid_k, height_m=0, name=None, index=None, in_service=True,
                    type_="junction", geodata=None, **kwargs):
    """
    Adds one junction in table net["junction"]. Junctions are the nodes of the network that
    all other elements connect to.

    :param net: The pandapipes network in which the element is created
    :type net: pandapipesNet
    :param pn_bar: The nominal pressure in [bar]. Used as an initial value for pressure calculation.
    :type pn_bar: float
    :param tfluid_k: The fluid temperature in [K]. Used as parameter for gas calculations and as\
            initial value for temperature calculations.
    :type tfluid_k: float
    :param height_m: Height of node above sea level in [m]
    :type height_m: float, default 0
    :param name: The name for this junction
    :type name: string, default None
    :param index: Force a specified ID if it is available. If None, the index one higher than the\
            highest already existing index is selected.
    :type index: int, default None
    :param in_service: True if the junction is in service or False if it is out of service
    :type in_service: boolean, default True
    :param type_: not used yet - Designed for type differentiation on pandas lookups (e.g. household\
            connection vs. crossing)
    :type type_: string, default "junction"
    :param geodata: Coordinates used for plotting
    :type geodata: (x,y)-tuple, default None
    :param kwargs: Additional keyword arguments will be added as further columns to the\
            net["junction"] table
    :return: index - The unique ID of the created element
    :rtype: int

    :Example:
        >>> create_junction(net, pn_bar=5, tfluid_k=320)
    """
    add_new_component(net, Junction)

    index = _get_index_with_check(net, "junction", index)

    cols = ["name", "pn_bar", "tfluid_k", "height_m", "in_service", "type"]
    vals = [name, pn_bar, tfluid_k, height_m, bool(in_service), type_]

    _set_entries(net, "junction", index, **dict(zip(cols, vals)), **kwargs)

    if geodata:
        if isinstance(geodata, tuple):
            if len(geodata) != 2:
                raise UserWarning("geodata must be given as (x, y) tuple")
            geodata = f'{{"coordinates": [{float(geodata[0])}, {float(geodata[1])}], "type": "Point"}}'
        else:
            raise UserWarning("geodata must be a valid coordinate tuple")

        net.junction.at[index, "geo"] = geodata

    return index


def create_sink(net, junction, mdot_kg_per_s, scaling=1., name=None, index=None, in_service=True,
                type_='sink', **kwargs):
    """
    Adds one sink in table net["sink"].

    :param net: The net for which this sink should be created
    :type net: pandapipesNet
    :param junction: The index of the junction to which the sink is connected
    :type junction: int
    :param mdot_kg_per_s: The required mass flow
    :type mdot_kg_per_s: float, default None
    :param scaling: An optional scaling factor to be set customly
    :type scaling: float, default 1
    :param name: A name tag for this sink
    :type name: str, default None
    :param index: Force a specified ID if it is available. If None, the index one higher than the\
            highest already existing index is selected.
    :type index: int, default None
    :param in_service: True for in service, False for out of service
    :type in_service: bool, default True
    :param type_: Type variable to classify the sink
    :type type_: str, default None
    :param kwargs: Additional keyword arguments will be added as further columns to the\
            net["sink"] table
    :return: index - The unique ID of the created element
    :rtype: int

    :Example:
        >>> new_sink_id = create_sink(net, junction=2, mdot_kg_per_s=0.1)

    """
    add_new_component(net, Sink)

    _check_junction_element(net, junction)
    index = _get_index_with_check(net, "sink", index)

    cols = ["name", "junction", "mdot_kg_per_s", "scaling", "in_service", "type"]
    vals = [name, junction, mdot_kg_per_s, scaling, bool(in_service), type_]
    _set_entries(net, "sink", index, **dict(zip(cols, vals)), **kwargs)

    return index


def create_source(net, junction, mdot_kg_per_s, scaling=1., name=None, index=None, in_service=True,
                  type_='source', **kwargs):
    """
    Adds one source in table net["source"].

    :param net: The net for which this source should be created
    :type net: pandapipesNet
    :param junction: The index of the junction to which the source is connected
    :type junction: int
    :param mdot_kg_per_s: The required mass flow
    :type mdot_kg_per_s: float, default None
    :param scaling: An optional scaling factor to be set customly
    :type scaling: float, default 1
    :param name: A name tag for this source
    :type name: str, default None
    :param index: Force a specified ID if it is available. If None, the index one higher than the\
            highest already existing index is selected.
    :type index: int, default None
    :param in_service: True for in service, False for out of service
    :type in_service: bool, default True
    :param type_: Type variable to classify the source
    :type type_: str, default None
    :param kwargs: Additional keyword arguments will be added as further columns to the\
            net["source"] table
    :return: index - The unique ID of the created element
    :rtype: int

    :Example:
        >>> create_source(net,junction=2,mdot_kg_per_s=0.1)

    """
    add_new_component(net, Source)

    _check_junction_element(net, junction)

    index = _get_index_with_check(net, "source", index)

    cols = ["name", "junction", "mdot_kg_per_s", "scaling", "in_service", "type"]
    vals = [name, junction, mdot_kg_per_s, scaling, bool(in_service), type_]
    _set_entries(net, "source", index, **dict(zip(cols, vals)), **kwargs)

    return index


def create_mass_storage(net, junction, mdot_kg_per_s, init_m_stored_kg=0, min_m_stored_kg=0.,
                        max_m_stored_kg=np.inf, scaling=1., name=None, index=None,
                        in_service=True, type_="mass_storage", **kwargs):
    """
    Adds one storage entry in table net["mass_storage"]. Not suitable for thermal storage tanks.

    :param net: The net for which this storage unit should be created
    :type net: pandapipesNet
    :param junction: The index of the junction to which the storage is connected
    :type junction: int
    :param mdot_kg_per_s: The stationary mass flow. (if fluid flows into storage: > 0,
                          if fluid flows from storage to net: < 0)
    :type mdot_kg_per_s: float, default None
    :param init_m_stored_kg: The initially stored mass in the storage
    :type init_m_stored_kg: float, default None
    :param min_m_stored_kg: Minimum amount of fluid that has to remain in the storage unit. (To be
                   used with controllers)
    :type min_m_stored_kg: float
    :param max_m_stored_kg: Maximum amount of fluid that can be stored in the storage unit. (To be
                   used with controllers)
    :type max_m_stored_kg: float, default np.inf
    :param scaling: An optional scaling factor to be set customly
    :type scaling: float, default 1
    :param name: A name tag for this storage unit
    :type name: str, default None
    :param index: Force a specified ID if it is available. If None, the index one higher than the\
            highest already existing index is selected.
    :type index: int, default None
    :param in_service: True for in service, False for out of service
    :type in_service: bool, default True
    :param type_: Type variable to classify the storage
    :type type_: str, default mass_storage
    :param kwargs: Additional keyword arguments will be added as further columns to the\
            net["mass_storage"] table
    :return: index - The unique ID of the created element
    :rtype: int

    :Example:
        >>> create_mass_storage(net, junction=2, mdot_kg_per_s=0.1)

    """
    if any([(init_m_stored_kg < 0), (min_m_stored_kg < 0), (max_m_stored_kg < 0)]):
        raise ValueError("init_/min_/max_stored_kg have to be >= 0!")
    if init_m_stored_kg > max_m_stored_kg:
        logger.warning("init_m_stored is automatically limited to max_m_stored_kg!")
        init_m_stored_kg = max_m_stored_kg
    if init_m_stored_kg < min_m_stored_kg:
        logger.warning("init_m_stored is automatically limited to min_m_stored_kg!")
        init_m_stored_kg = min_m_stored_kg

    add_new_component(net, MassStorage)

    _check_junction_element(net, junction)

    index = _get_index_with_check(net, "mass_storage", index)

    cols = ["name", "junction", "mdot_kg_per_s", "scaling", "init_m_stored_kg", "min_m_stored_kg",
            "max_m_stored_kg", "in_service", "type"]
    vals = [name, junction, mdot_kg_per_s, scaling, init_m_stored_kg, min_m_stored_kg,
            max_m_stored_kg, bool(in_service), type_]
    _set_entries(net, "mass_storage", index, **dict(zip(cols, vals)), **kwargs)

    return index


def create_ext_grid(net, junction, p_bar=None, t_k=None, type_="auto", name=None, in_service=True,
                    index=None, **kwargs):
    """
    Creates an external grid and adds it to the table net["ext_grid"]. It transfers the junction
    that it is connected to into a node with fixed value for either pressure, temperature or both
    (depending on the type). Usually external grids represent connections to other grids feeding
    the given pandapipesNet.

    :param net: The net that the external grid should be connected to
    :type net: pandapipesNet
    :param junction: The junction to which the external grid is connected
    :type junction: int
    :param p_bar: The pressure of the external grid
    :type p_bar: float, default None
    :param t_k: The fixed temperature at the external grid
    :type t_k: float, default None
    :param type_: The external grid type denotes the values that are fixed at the respective node:\n
            - "auto": Will automatically assign one of the following types based on the input for \
                      p_bar and t_k \n
            - "p": The pressure is fixed, the node acts as a slack node for the mass flow. \n
            - "t": The temperature is fixed and will not be solved for, but is assumed as the \
                   node's mix temperature. Please note that pandapipes cannot check for \
                   inconsistencies in the formulation of heat transfer equations yet. \n
            - "pt": The external grid shows both "p" and "t" behavior.
    :type type_: str, default "auto"
    :param name: A name tag for this ext_grid
    :type name: str, default None
    :param in_service: True for in service, False for out of service
    :type in_service: bool, default True
    :param index: Force a specified ID if it is available. If None, the index one higher than the\
            highest already existing index is selected.
    :type index: int, default None
    :param kwargs: Additional keyword arguments will be added as further columns to the\
                    net["ext_grid"] table
    :return: index - The unique ID of the created element
    :rtype: int

    :Example:
        >>> create_ext_grid(net, junction=2, p_bar=100, t_k=293.15)

    """
    add_new_component(net, ExtGrid)

    _check_junction_element(net, junction)
    index = _get_index_with_check(net, "ext_grid", index, name="external grid")

    type_ = _auto_ext_grid_type(p_bar, t_k, type_, ExtGrid)

    cols = ["name", "junction", "p_bar", "t_k", "in_service", "type"]
    vals = [name, junction, p_bar, t_k, bool(in_service), type_]
    _set_entries(net, "ext_grid", index, **dict(zip(cols, vals)), **kwargs)

    return index


def create_heat_exchanger(net, from_junction, to_junction, diameter_m, qext_w, loss_coefficient=0,
                          name=None, index=None, in_service=True, type="heat_exchanger", **kwargs):
    """
    Creates a heat exchanger element in net["heat_exchanger"] from heat exchanger parameters.

    :param net: The net for which this heat exchanger should be created
    :type net: pandapipesNet
    :param from_junction: ID of the junction on one side which the heat exchanger will be\
            connected with
    :type from_junction: int
    :param to_junction: ID of the junction on the other side which the heat exchanger will be\
            connected with
    :type to_junction: int
    :param diameter_m: The heat exchanger inner diameter in [m]
    :type diameter_m: float
    :param qext_w: External heat flux in [W]. If positive, heat is derived from the network. If
            negative, heat is being fed into the network from a heat source.
    :type qext_w: float
    :param loss_coefficient: An additional pressure loss coefficient, introduced by e.g. bends
    :type loss_coefficient: float
    :param name: The name of the heat exchanger
    :type name: str, default None
    :param index: Force a specified ID if it is available. If None, the index one higher than the\
            highest already existing index is selected.
    :type index: int, default None
    :param in_service: True if the heat exchanger is in service or False if it is out of service
    :type in_service: bool, default True
    :param type: Not used yet
    :type type: str
    :param kwargs: Additional keyword arguments will be added as further columns to the\
                    net["heat_exchanger"] table
    :return: index - The unique ID of the created heat exchanger
    :rtype: int

    :Example:
        >>> create_heat_exchanger(net, from_junction=0, to_junction=1,
        >>>                       diameter_m=40e-3, qext_w=2000)
    """
    add_new_component(net, HeatExchanger)

    index = _get_index_with_check(net, "heat_exchanger", index, "heat exchanger")
    _check_branch(net, "Heat exchanger", index, from_junction, to_junction)

    v = {"name": name, "from_junction": from_junction, "to_junction": to_junction,
         "diameter_m": diameter_m, "qext_w": qext_w, "loss_coefficient": loss_coefficient,
         "in_service": bool(in_service), "type": type}
    _set_entries(net, "heat_exchanger", index, **v, **kwargs)

    return index


def create_pipe(net, from_junction, to_junction, std_type, length_km, k_mm=0.2, loss_coefficient=0,
                sections=1, alpha_w_per_m2k=0., text_k=293, qext_w=0., name=None, index=None,
                geodata=None, in_service=True, type="pipe", **kwargs):
    """
    Creates a pipe element in net["pipe"] from pipe parameters.

    :param net: The net for which this pipe should be created
    :type net: pandapipesNet
    :param from_junction: ID of the junction on one side which the pipe will be connected to
    :type from_junction: int
    :param to_junction: ID of the junction on the other side to which the pipe will be connected to
    :type to_junction: int
    :param std_type: Name of standard type
    :type std_type: str
    :param length_km: Length of the pipe in [km]
    :type length_km: float
    :param k_mm: Pipe roughness in [mm]. 0.2 mm is quite rough, usually betweeen 0.0015 (new
            pipes) and 0.3 (old steel pipelines)
    :type k_mm: float, default 0.2
    :param loss_coefficient: An additional pressure loss coefficient, introduced by e.g. bends
    :type loss_coefficient: float, default 0
    :param sections: The number of internal pipe sections. Important for gas and temperature\
            calculations, where variables are dependent on pipe length.
    :type sections: int, default 1
    :param alpha_w_per_m2k: Heat transfer coefficient in [W/(m^2*K)]
    :type alpha_w_per_m2k: float, default 0
    :param text_k: Ambient temperature of pipe in [K]
    :type text_k: float, default 293
    :param qext_w: External heat feed-in to the pipe in [W]
    :type qext_w: float, default 0
    :param name: A name tag for this pipe
    :type name: str, default None
    :param index: Force a specified ID if it is available. If None, the index one higher than the\
            highest already existing index is selected.
    :type index: int, default None
    :param geodata: The coordinates of the pipe. The first row should be the coordinates of\
            junction a and the last should be the coordinates of junction b. The points in the\
            middle represent the bending points of the pipe.
    :type geodata: array, shape=(,2L), default None
    :param in_service: True for in service, False for out of service
    :type in_service: bool, default True
    :param type: An identifier for special types of pipes (e.g. below or above ground)
    :type type: str, default "pipe"
    :param kwargs: Additional keyword arguments will be added as further columns to the\
            net["pipe"] table
    :return: index - The unique ID of the created element
    :rtype: int

    :Example:
        >>> create_pipe(net, from_junction=0, to_junction=1,
        >>>             std_type='315_PE_80_SDR_17', length_km=1)

    """
    add_new_component(net, Pipe)

    index = _get_index_with_check(net, "pipe", index)
    _check_branch(net, "Pipe", index, from_junction, to_junction)
    _check_std_type(net, std_type, "pipe", "create_pipe")

    pipe_parameter = load_std_type(net, std_type, "pipe")
    v = {"name": name, "from_junction": from_junction, "to_junction": to_junction,
         "std_type": std_type, "length_km": length_km,
         "diameter_m": pipe_parameter["inner_diameter_mm"] / 1000, "k_mm": k_mm,
         "loss_coefficient": loss_coefficient, "alpha_w_per_m2k": alpha_w_per_m2k,
         "sections": sections, "in_service": bool(in_service), "type": type, "qext_w": qext_w,
         "text_k": text_k}
    _set_entries(net, "pipe", index, **v, **kwargs)

    if geodata and hasattr(geodata, '__iter__'):
        geo = [[x, y] for x, y in geodata]
        net.pipe.at[index, "geo"] = f'{{"coordinates": {geo}, "type": "LineString"}}'

    return index


def create_pipe_from_parameters(net, from_junction, to_junction, length_km, diameter_m, k_mm=0.2,
                                loss_coefficient=0, sections=1, alpha_w_per_m2k=0., text_k=293,
                                qext_w=0., name=None, index=None, geodata=None, in_service=True,
                                type="pipe", **kwargs):
    """
    Creates a pipe element in net["pipe"] from pipe parameters.

    :param net: The net for which this pipe should be created
    :type net: pandapipesNet
    :param from_junction: ID of the junction on one side which the pipe will be connected with
    :type from_junction: int
    :param to_junction: ID of the junction on the other side to which the pipe will be connected to
    :type to_junction: int
    :param length_km: Length of the pipe in [km]
    :type length_km: float
    :param diameter_m: The pipe diameter in [m]
    :type diameter_m: float
    :param k_mm: Pipe roughness in [mm]. 0.2 mm is quite rough, usually betweeen 0.0015 (new
            pipes) and 0.3 (old steel pipelines)
    :type k_mm: float, default 0.2
    :param loss_coefficient: An additional pressure loss coefficient, introduced by e.g. bends
    :type loss_coefficient: float, default 0
    :param sections: The number of internal pipe sections. Important for gas and temperature\
            calculations, where variables are dependent on pipe length.
    :type sections: int, default 1
    :param alpha_w_per_m2k: Heat transfer coefficient in [W/(m^2*K)]
    :type alpha_w_per_m2k: float, default 0
    :param qext_w: external heat feed-in to the pipe in [W]
    :type qext_w: float, default 0
    :param text_k: Ambient temperature of pipe in [K]
    :type text_k: float, default 293
    :param name: A name tag for this pipe
    :type name: str, default None
    :param index: Force a specified ID if it is available. If None, the index one higher than the\
            highest already existing index is selected.
    :type index: int, default None
    :param geodata: The coordinates of the pipe. The first row should be the coordinates of\
            junction a and the last should be the coordinates of junction b. The points in the\
            middle represent the bending points of the pipe
    :type geodata: array, shape= (,2), default None
    :param in_service: True for in service, false for out of service
    :type in_service: bool, default True
    :param type: An identifier for special types of pipes (e.g. below or above ground)
    :type type: str, default "pipe"
    :param kwargs: Additional keyword arguments will be added as further columns to the\
            net["pipe"] table
    :return: index - The unique ID of the created element
    :rtype: int

    :Example:
        >>> create_pipe_from_parameters(net, from_junction=0, to_junction=1,
        >>>                             length_km=1, diameter_m=40e-3)

    """
    add_new_component(net, Pipe)

    index = _get_index_with_check(net, "pipe", index)
    _check_branch(net, "Pipe", index, from_junction, to_junction)

    v = {"name": name, "from_junction": from_junction, "to_junction": to_junction,
         "std_type": None, "length_km": length_km, "diameter_m": diameter_m, "k_mm": k_mm,
         "loss_coefficient": loss_coefficient, "alpha_w_per_m2k": alpha_w_per_m2k,
         "sections": sections, "in_service": bool(in_service),
         "type": type, "qext_w": qext_w, "text_k": text_k}
    if 'std_type' in kwargs:
        raise UserWarning('you have defined a std_type, however, using this function you can only '
                          'create a pipe setting specific, individual parameters. If you want to '
                          'create a pipe from net.std_types, please use `create_pipe`')
    _set_entries(net, "pipe", index, **v, **kwargs)

    if geodata is not None:
        geodata = [list(geo) for geo in geodata]
        net.pipe.at[index, "geo"] = f'{{"coordinates": {geodata}, "type": "LineString"}}'
    else:
        net.pipe.at[index, "geo"] = None

    return index


def create_valve(net, from_junction, to_junction, diameter_m, opened=True, loss_coefficient=0,
                 name=None, index=None, type='valve', **kwargs):
    """
    Creates a valve element in net["valve"] from valve parameters.

    :param net: The net for which this valve should be created
    :type net: pandapipesNet
    :param from_junction: ID of the junction on one side which the valve will be connected with
    :type from_junction: int
    :param to_junction: ID of the junction on the other side which the valve will be connected with
    :type to_junction: int
    :param diameter_m: The valve diameter in [m]
    :type diameter_m: float
    :param opened: Flag to show if the valve is opened and allows for fluid flow or if it is closed\
            to block the fluid flow.
    :type opened: bool, default True
    :param loss_coefficient: The pressure loss coefficient introduced by the valve shape
    :type loss_coefficient: float, default 0
    :param name: A name tag for this valve
    :type name: str, default None
    :param index: Force a specified ID if it is available. If None, the index one higher than the\
            highest already existing index is selected.
    :type index: int, default None
    :param type: An identifier for special types of valves
    :type type: str, default None
    :param kwargs: Additional keyword arguments will be added as further columns to the\
            net["valve"] table
    :return: index - The unique ID of the created element
    :rtype: int

    :Example:
        >>> create_valve(net, 0, 1, diameter_m=4e-3, name="valve1")

    """
    add_new_component(net, Valve)

    index = _get_index_with_check(net, "valve", index)
    _check_branch(net, "Valve", index, from_junction, to_junction)

    v = {"name": name, "from_junction": from_junction, "to_junction": to_junction,
         "diameter_m": diameter_m, "opened": opened, "loss_coefficient": loss_coefficient,
         "type": type}
    _set_entries(net, "valve", index, **v, **kwargs)

    return index


def create_pump(net, from_junction, to_junction, std_type, name=None, index=None, in_service=True,
                type="pump", **kwargs):
    """
    Adds one pump in table net["pump"].

    :param net: The net for which this pump should be created
    :type net: pandapipesNet
    :param from_junction: ID of the junction on one side which the pump will be connected with
    :type from_junction: int
    :param to_junction: ID of the junction on the other side which the pump will be connected with
    :type to_junction: int
    :param std_type: There are currently three different std_types. This std_types are P1, P2, P3.\
            Each of them describes a specific pump behaviour setting volume flow and pressure in\
            context.
    :type std_type: string, default None
    :param name: A name tag for this pump
    :type name: str, default None
    :param index: Force a specified ID if it is available. If None, the index one higher than the\
            highest already existing index is selected.
    :type index: int, default None
    :param in_service: True if the pump is in service or False if it is out of service
    :type in_service: bool, default True
    :param type:  Type variable to classify the pump
    :type type: str, default "pump"
    :param kwargs: Additional keyword arguments will be added as further columns to the\
            net["pump"] table
    :type kwargs: dict
    :return: index - The unique ID of the created element
    :rtype: int

    EXAMPLE:
        >>> create_pump(net, 0, 1, std_type="P1")

    """
    add_new_component(net, Pump)

    index = _get_index_with_check(net, "pump", index)
    _check_branch(net, "Pump", index, from_junction, to_junction)

    _check_std_type(net, std_type, "pump", "create_pump")
    v = {"name": name, "from_junction": from_junction, "to_junction": to_junction,
         "std_type": std_type, "in_service": bool(in_service), "type": type}
    _set_entries(net, "pump", index, **v, **kwargs)

    return index


def create_pump_from_parameters(net, from_junction, to_junction, new_std_type_name,
                                pressure_list=None, flowrate_list=None, reg_polynomial_degree=None,
                                poly_coefficents=None, name=None, index=None, in_service=True,
                                type_="pump", **kwargs):
    """
    Adds one pump in table net["pump"].

    :param net: The net for which this pump should be created
    :type net: pandapipesNet
    :param from_junction: ID of the junction on one side which the pump will be connected with
    :type from_junction: int
    :param to_junction: ID of the junction on the other side which the pump will be connected with
    :type to_junction: int
    :param new_std_type_name: Set a name for your pump. You will find your definied pump under
            std_type in your net. The name will be given under std_type in net.pump.
    :type new_std_type_name: string
    :param pressure_list: This list contains measured pressure supporting points required\
            to define and determine the dependencies of the pump between pressure and volume flow.\
            The pressure must be given in [bar]. Needs to be defined only if no pump of standard\
            type is selected.
    :type pressure_list: list, default None
    :param flowrate_list: This list contains the corresponding flowrate values to the given\
            pressure values. Thus, the length must be equal to the pressure list. Needs to be\
            defined only if no pump of standard type is selected. ATTENTION: The flowrate values\
            are given in :math:`[\\frac{m^3}{h}]`.
    :type flowrate_list: list, default None
    :param reg_polynomial_degree: The degree of the polynomial fit must be defined if pressure\
            and flowrate list are given. The fit describes the behaviour of the pump (delta P /\
            volumen flow curve).
    :type reg_polynomial_degree: int, default None
    :param poly_coefficents: Alternatviely to taking measurement values and degree of polynomial
            fit, previously calculated regression parameters can also be given directly. It
            describes the dependency between pressure and flowrate.\
            ATTENTION: The determined parameteres must be retrieved by setting flowrate given\
            in :math:`[\\frac{m^3}{h}]` and pressure given in bar in context. The first entry in\
            the list (c[0]) is for the polynom of the highest degree (c[0]*x**n), the last one for\
            c*x**0.
    :type poly_coefficents: list, default None
    :param name: A name tag for this pump
    :type name: str, default None
    :param index: Force a specified ID if it is available. If None, the index one higher than the\
            highest already existing index is selected.
    :type index: int, default None
    :param in_service: True if the pump is in service or False if it is out of service
    :type in_service: bool, default True
    :param type_:  type variable to classify the pump
    :type type_: str, default "pump"
    :param kwargs: Additional keyword arguments will be added as further columns to the\
            net["pump"] table
    :type kwargs: dict
    :return: index - The unique ID of the created element
    :rtype: int

    EXAMPLE:
        >>> create_pump_from_parameters(net, 0, 1, 'pump1', pressure_list=[0,1,2,3],
        >>>                             flowrate_list=[0,1,2,3], reg_polynomial_degree=1)
        >>> create_pump_from_parameters(net, 0, 1, 'pump2', poly_coefficents=[1,0])

    """
    add_new_component(net, Pump)

    index = _get_index_with_check(net, "pump", index)
    _check_branch(net, "Pump", index, from_junction, to_junction)

    if pressure_list is not None and flowrate_list is not None \
            and reg_polynomial_degree is not None:
        reg_par = regression_function(flowrate_list, pressure_list, reg_polynomial_degree)
        pump = PumpStdType(new_std_type_name, reg_par)
        create_pump_std_type(net, new_std_type_name, pump)
    elif poly_coefficents is not None:
        pump = PumpStdType(new_std_type_name, poly_coefficents)
        create_pump_std_type(net, new_std_type_name, pump)

    v = {"name": name, "from_junction": from_junction, "to_junction": to_junction,
         "std_type": new_std_type_name, "in_service": bool(in_service), "type": type}
    _set_entries(net, "pump", index, **v, **kwargs)

    return index


def create_circ_pump_const_pressure(net, return_junction, flow_junction, p_flow_bar, plift_bar,
                                    t_flow_k=None, type="auto", name=None, index=None,
                                    in_service=True, **kwargs):
    """
    Adds one circulation pump with a constant pressure lift in table net["circ_pump_pressure"]. \n
    A circulation pump is a component that sets the pressure at its outlet (flow junction) and
    asserts that the correct mass flow is extracted at its inlet (return junction). \n
    In this particular case, the pressure lift is fixed, i.e. the pressure on both sides are set
    (with the pressure lift as difference). The mass flow through the component is just a result
    of the balance of the network. An equal representation is adding external grids at each of the
    connected nodes.

    :param net: The net for which this pump should be created
    :type net: pandapipesNet
    :param return_junction: ID of the junction on one side which the pump will be connected with
    :type return_junction: int
    :param flow_junction: ID of the junction on the other side which the pump will be connected with
    :type flow_junction: int
    :param p_flow_bar: Pressure set point at the flow junction
    :type p_flow_bar: float
    :param plift_bar: Pressure lift induced by the pump
    :type plift_bar: float
    :param t_flow_k: Temperature set point at the flow junction
    :type t_flow_k: float, default None
    :param type: The pump type denotes the values that are fixed:\n
            - "auto": Will automatically assign one of the following types based on the input for \
                  p_bar and t_k \n
            - "p": The pressure at the flow junction is fixed. \n
            - "t": The temperature at the flow junction is fixed and will not be solved. Please \
                note that pandapipes cannot check for inconsistencies in the formulation of heat \
                transfer equations yet.
            - "pt": The circulation pump shows both "p" and "t" behavior.
    :type type: str, default "auto"
    :param name: Name of the pump
    :type name: str
    :param index: Force a specified ID if it is available. If None, the index one higher than the\
            highest already existing index is selected.
    :type index: int, default None
    :param in_service: True if the circulation pump is in service or False if it is out of service
    :type in_service: bool, default True
    :param kwargs: Additional keyword arguments will be added as further columns to the\
            net["circ_pump_pressure"] table
    :type kwargs: dict
    :return: index - The unique ID of the created element
    :rtype: int

    :Example:
        >>> create_circ_pump_const_pressure(net, 0, 1, p_flow_bar=5, plift_bar=2,
        >>>                                 t_flow_k=350, type="p")

    """

    add_new_component(net, CirculationPumpPressure)

    index = _get_index_with_check(net, "circ_pump_pressure", index,
                                  name="circulation pump with constant pressure")
    _check_branch(net, "circulation pump with constant pressure", index, return_junction,
                  flow_junction)

    type = _auto_ext_grid_type(p_flow_bar, t_flow_k, type, CirculationPumpPressure)

    v = {"name": name, "return_junction": return_junction, "flow_junction": flow_junction,
         "p_flow_bar": p_flow_bar, "t_flow_k": t_flow_k, "plift_bar": plift_bar, "type": type,
         "in_service": bool(in_service)}
    _set_entries(net, "circ_pump_pressure", index, **v, **kwargs)

    return index


def create_circ_pump_const_mass_flow(net, return_junction, flow_junction, p_flow_bar,
                                     mdot_flow_kg_per_s, t_flow_k=None, type="auto", name=None,
                                     index=None, in_service=True, **kwargs):
    """
    Adds one circulation pump with a constant mass flow in table net["circ_pump_mass"].\n
    A circulation pump is a component that sets the pressure at its outlet (flow junction) and
    asserts that the correct mass flow is extracted at its inlet (return junction). \n
    In this particular case, the mass flow and the pressure on the flow side are fixed, i.e. the
    pressure on the return side is just a result of the friction losses in the network. An equal
    representation is adding an external grid at the flow junction and a sink with the given mass
    flow at the return junction.

    :param net: The net for which this pump should be created
    :type net: pandapipesNet
    :param return_junction: ID of the junction on one side which the pump will be connected with
    :type return_junction: int
    :param flow_junction: ID of the junction on the other side which the pump will be connected with
    :type flow_junction: int
    :param p_flow_bar: Pressure set point at the flow junction
    :type p_flow_bar: float
    :param mdot_flow_kg_per_s: Constant mass flow, which is transported through the pump
    :type mdot_flow_kg_per_s: float
    :param t_flow_k: Temperature set point at the flow junction
    :type t_flow_k: float, default None
    :param name: Name of the pump
    :type name: str
    :param index: Force a specified ID if it is available. If None, the index one higher than the\
            highest already existing index is selected.
    :type index: int, default None
    :param in_service: True if the circulation pump is in service or False if it is out of service
    :type in_service: bool, default True
    :param type: The pump type denotes the values that are fixed:\n
            - "auto": Will automatically assign one of the following types based on the input for \
                  p_bar and t_k \n
            - "p": The pressure is fixed. \n
            - "t": The temperature is fixed and will not be solved. Please note that pandapipes\
             cannot check for inconsistencies in the formulation of heat transfer equations yet.
            - "pt": The pump shows both "p" and "t" behavior.
    :type type: str, default "auto"
    :param kwargs: Additional keyword arguments will be added as further columns to the\
            net["circ_pump_mass"] table
    :type kwargs: dict
    :return: index - The unique ID of the created element
    :rtype: int

    :Example:
        >>> create_circ_pump_const_mass_flow(net, 0, 1, p_flow_bar=5, mdot_flow_kg_per_s=2,
        >>>                                  t_flow_k=350, type="pt")

    """

    add_new_component(net, CirculationPumpMass)

    index = _get_index_with_check(net, "circ_pump_mass", index,
                                  name="circulation pump with constant mass flow")
    _check_branch(net, "circulation pump with constant mass flow", index, return_junction,
                  flow_junction)

    type = _auto_ext_grid_type(p_flow_bar, t_flow_k, type, CirculationPumpMass)

    v = {"name": name, "return_junction": return_junction, "flow_junction": flow_junction,
         "p_flow_bar": p_flow_bar, "t_flow_k": t_flow_k, "mdot_flow_kg_per_s": mdot_flow_kg_per_s,
         "type": type, "in_service": bool(in_service)}
    _set_entries(net, "circ_pump_mass", index, **v, **kwargs)

    return index


def create_compressor(net, from_junction, to_junction, pressure_ratio, name=None, index=None,
                      in_service=True, **kwargs):
    """Adds a compressor with relative pressure lift to net["compressor"].

    The outlet (absolute) pressure is calculated by (p_in + p_ambient) * pressure_ratio. For
    reverse flow, bypassing is assumed (no pressure lift).

    :param net: The net within this compressor should be created
    :type net: pandapipesNet
    :param from_junction: ID of the junction on one side which the compressor will be connected with
    :type from_junction: int
    :param to_junction: ID of the junction on the other side which the compressor will be connected\
                        with
    :type to_junction: int
    :param pressure_ratio: enforced ratio of outlet to inlet absolute pressures
    :type pressure_ratio: float
    :param name: A name tag for this compressor
    :type name: str, default None
    :param index: Force a specified ID if it is available. If None, the index one higher than the\
            highest already existing index is selected.
    :type index: int, default None
    :param in_service: True for in_service or False for out of service
    :type in_service: bool, default True
    :param kwargs: Additional keyword arguments will be added as further columns to the\
            net["compressor"] table
    :type kwargs: dict
    :return: index - The unique ID of the created element
    :rtype: int

    EXAMPLE:
        >>> create_compressor(net, 0, 1, pressure_ratio=1.3)

    """
    add_new_component(net, Compressor)

    index = _get_index_with_check(net, "compressor", index)
    _check_branch(net, "Compressor", index, from_junction, to_junction)

    v = {"name": name, "from_junction": from_junction, "to_junction": to_junction,
         "pressure_ratio": pressure_ratio, "in_service": bool(in_service)}
    _set_entries(net, "compressor", index, **v, **kwargs)

    return index


def create_pressure_control(net, from_junction, to_junction, controlled_junction, controlled_p_bar,
                            control_active=True, loss_coefficient=0., name=None, index=None,
                            in_service=True, type="pressure_control", **kwargs):
    """Adds one pressure control that enforces a pressure at a specific junction.

    The pressure control unit creates a pressure drop / lift between the 'from' and the 'to'
    junction so that the pressure set point at the controlled junction is met.
    It is required that the controlled junction is hydraulically properly connected to the from
    and to junction and no other pessure control unit is inbetween.

    :param net: The net for which this pressure control should be created
    :type net: pandapipesNet
    :param from_junction: ID of the junction on one side which the pressure control will be \
            connected with
    :type from_junction: int
    :param to_junction: ID of the junction on the other side which the pressure control will be \
            connected with
    :type to_junction: int
    :param controlled_junction: ID of the junction at which the pressure is controlled
    :type controlled_junction: int
    :param controlled_p_bar: Pressure set point
    :type controlled_p_bar: float
    :param control_active: Variable to state whether the pressure control is active (otherwise \
        behaviour similar to open valve)
    :type control_active: bool, default True
    :param loss_coefficient: The pressure loss coefficient introduced by the component's shape \
        (used only if control is not active).
    :type loss_coefficient: float, default 0
    :param name: Name of the pressure control element
    :type name: str
    :param index: Force a specified ID if it is available. If None, the index one higher than the\
            highest already existing index is selected.
    :type index: int, default None
    :param in_service: True if the pressure control is in service or False if it is out of service
    :type in_service: bool, default True
    :param type: Currently not used - possibility to specify a certain type of pressure control
    :type type: str, default "pressure_control"
    :param kwargs: Additional keyword arguments will be added as further columns to the \
            net["press_control"] table
    :type kwargs: dict
    :return: index - The unique ID of the created element
    :rtype: int

    :Example:
        Connect junction 0 and 1 and set the pressure at junction 1 to 5 bar.

        >>> create_pressure_control(net, 0, 1, 1, controlled_p_bar=5)

    """
    from pandapipes.toolbox import check_pressure_controllability
    if not check_pressure_controllability(net, to_junction, controlled_junction):
        return logger.error('The controlled junction of the created pressure control '
                            'is not controllable, as it is either not reachable or '
                            'another pressure controllable component is in between')

    logger.info('Using a default pressure controller in pandapipes assumes, that the temperature '
                'settings at the junctions are kept. Therefore, energy is induced to meet these '
                'constraints.')

    add_new_component(net, PressureControlComponent)

    index = _get_index_with_check(net, "press_control", index)

    # check if junctions exist to attach the pump to
    _check_branch(net, "PressureControl", index, from_junction, to_junction)

    _set_entries(net, "press_control", index, name=name, from_junction=from_junction,
                 to_junction=to_junction, controlled_junction=controlled_junction,
                 control_active=bool(control_active), loss_coefficient=loss_coefficient,
                 controlled_p_bar=controlled_p_bar, in_service=bool(in_service), type=type,
                 **kwargs)

    if controlled_junction != from_junction and controlled_junction != to_junction:
        logger.warning("The pressure controller %d controls the pressure at a junction that it is "
                       "not connected to. Please note that this can lead to errors in the pipeflow "
                       "calculation that will not be displayed properly. Make sure that your grid "
                       "configuration is valid." % index)

    return index


def create_flow_control(net, from_junction, to_junction, controlled_mdot_kg_per_s, diameter_m,
                        control_active=True, name=None, index=None, in_service=True, type="fc",
                        **kwargs):
    """
    Adds one flow control with a constant mass flow in table net["flow_control"].

    :param net: The net for which this flow control should be created
    :type net: pandapipesNet
    :param from_junction: ID of the junction on one side which the flow control will be connected \
        with
    :type from_junction: int
    :param to_junction: ID of the junction on the other side which the flow control will be \
        connected with
    :type to_junction: int
    :param controlled_mdot_kg_per_s: Mass flow set point
    :type controlled_mdot_kg_per_s: float
    :param diameter_m: Measure of the diameter to derive the cross-sectional area (important for \
            the velocity calculation)
    :type diameter_m: float
    :param control_active: Variable to state whether the flow control is active (otherwise \
            similar to open valve)
    :type control_active: bool, default True
    :param name: Name of the flow control element
    :type name: str
    :param index: Force a specified ID if it is available. If None, the index one higher than the\
            highest already existing index is selected.
    :type index: int, default None
    :param in_service: True if flow controller is in service or False if it is out of service
    :type in_service: bool, default True
    :param type: Currently not used - possibility to specify a certain type of flow control
    :type type: str, default "fc"
    :param kwargs: Additional keyword arguments will be added as further columns to the \
            net["flow_control"] table
    :return: index - The unique ID of the created elements
    :rtype: int

    :Example:
        >>> create_flow_control(net, 0, 1, 0.5, 0.8)

    """

    add_new_component(net, FlowControlComponent)

    index = _get_index_with_check(net, "flow_control", index)

    # check if junctions exist to attach the pump to
    _check_branch(net, "FlowControl", index, from_junction, to_junction)

    _set_entries(net, "flow_control", index, name=name, from_junction=from_junction,
                 to_junction=to_junction, controlled_mdot_kg_per_s=controlled_mdot_kg_per_s,
                 diameter_m=diameter_m, control_active=bool(control_active),
                 in_service=bool(in_service), type=type, **kwargs)

    return index


def create_heat_consumer(net, from_junction, to_junction, diameter_m, qext_w=None,
                         controlled_mdot_kg_per_s=None, deltat_k=None, treturn_k=None, name=None,
                         index=None, in_service=True, type="heat_consumer", **kwargs):
    """
    Creates a heat consumer element in net["heat_consumer"] from heat consumer parameters.

    :param net: The net for which this heat consumer should be created
    :type net:
    :param from_junction: ID of the junction on one side which the heat consumer will be connected \
        with
    :type from_junction: int
    :param to_junction: ID of the junction on the other side which the heat consumer will be \
        connected with
    :type to_junction: int
    :param diameter_m: The heat consumer inner diameter in [m] - only for result calculation
    :type diameter_m: float
    :param qext_w: External heat flux in [W]. If positive, heat is extracted from the network. If \
        negative, heat is being fed into the network from a heat source.
    :type qext_w: float, default None
    :param controlled_mdot_kg_per_s: Mass flow set point in [kg/s].
    :type controlled_mdot_kg_per_s: float, default None
    :param deltat_k: Temperature difference set point between flow and return in [K].
    :type deltat_k: float, default None
    :param treturn_k: Return temperature set point in [K].
    :type treturn_k: float, default None
    :param name: Name of the heat consumer element
    :type name: str, default None
    :param index: Force a specified ID if it is available. If None, the index one higher than the\
        highest already existing index is selected.
    :type index: int, default None
    :param in_service: True if heat consumer is in service or False if it is out of service
    :type in_service: bool, default True
    :param type: Currently not used - possibility to specify a certain type of heat consumer
    :type type: str, default "heat_consumer"
    :param kwargs: Additional keyword arguments will be added as further columns to the \
        net["heat_consumer"] table
    :type kwargs: dict
    :return: index - The unique ID of the created heat consumer
    :rtype: int

    :Example:
        >>> create_heat_consumer(net,from_junction=0, to_junction=1, diameter_m=40e-3, qext_w=20000,
        >>>                     controlled_mdot_kg_per_s=0.4, name="heat_consumer1")
    """
    if deltat_k is not None or treturn_k is not None:
        raise NotImplementedError("The models for consumers with fixed temperature difference or "
                                  "fixed return temperature are not implemented yet.")
    if ((controlled_mdot_kg_per_s is None) + (qext_w is None) + (deltat_k is None)
            + (treturn_k is None) != 2):
        raise AttributeError(r"Define exactly two varibales from 'controlled_mdot_kg_per_s', "
                             r"'qext_w' and 'deltat_k' or 'treturn_k' different from None")
    if deltat_k is not None and treturn_k is not None:
        raise AttributeError(r"It is not possible to set both 'deltat_k' and 'treturn_k', as the "
                             r"flow temperature is independent of the heat consumer model.")

    add_new_component(net, HeatConsumer)

    index = _get_index_with_check(net, "heat_consumer", index, "heat consumer")
    _check_branch(net, "Heat consumer", index, from_junction, to_junction)

    v = {"name": name, "from_junction": from_junction, "to_junction": to_junction,
         "diameter_m": diameter_m, "qext_w": qext_w,
         "controlled_mdot_kg_per_s": controlled_mdot_kg_per_s, "deltat_k": deltat_k,
         "treturn_k": treturn_k, "in_service": bool(in_service), "type": type}
    _set_entries(net, "heat_consumer", index, **v, **kwargs)

    return index


def create_junctions(net, nr_junctions, pn_bar, tfluid_k, height_m=0, name=None, index=None,
                     in_service=True, type="junction", geodata=None, **kwargs):
    """
    Convenience function for creating many junctions at once. Parameter 'nr_junctions' specifies \
    the number of junctions created. Other parameters may be either arrays of length 'nr_junctions'\
    or single values.

    :param net: The pandapipes network in which the element is created
    :type net: pandapipesNet
    :param nr_junctions: Number of junctions to be created.
    :type nr_junctions: int
    :param pn_bar: The nominal pressure in [bar]. Used as an initial value for pressure calculation.
    :type pn_bar: Iterable or float
    :param tfluid_k: The fluid temperature in [K]. Used as parameter for gas calculations and as\
            initial value for temperature calculations.
    :type tfluid_k: Iterable or float
    :param height_m: Heights of nodes above sea level in [m]
    :type height_m: Iterable or float, default 0
    :param name: The names for these junctions
    :type name: Iterable or string, default None
    :param index: Force specified IDs if they are available. If None, the index one higher than the\
            highest already existing index is selected and counted onwards.
    :type index: Iterable(int), default None
    :param in_service: True if the junctions are in service or False if they are out of service
    :type in_service: Iterable or boolean, default True
    :param type: not used yet - Designed for type differentiation on pandas lookups (e.g. \
            household connection vs. crossing)
    :type type: Iterable or string, default "junction"
    :param geodata: Coordinates used for plotting
    :type geodata: Iterable of (x,y)-tuples, default None
    :param kwargs: Additional keyword arguments will be added as further columns to the\
            net["junction"] table
    :return: index - The unique IDs of the created elements
    :rtype: array(int)

    :Example:
        >>> create_junctions(net, 200, pn_bar=5, tfluid_k=320,
        >>>                  height_m=np.arange(200))
    """
    add_new_component(net, Junction)

    index = _get_multiple_index_with_check(net, "junction", index, nr_junctions)

    def _geodata_to_geojson(data: Iterable[Tuple[float, float] | Tuple[int, int]]) -> List[str]:
        geo = []
        for g in data:
            if isinstance(g, tuple):
                if len(g) != 2:
                    raise ValueError("geodata tuples must be of length 2")
                x, y = g
                geo.append(f'{{"coordinates": [{x}, {y}], "type": "Point"}}')
            else:
                raise ValueError("geodata must be iterable of tuples of (x, y) coordinates")

    # works with a 2-tuple or a matching array
    if geodata is not None:
        if isinstance(geodata, tuple):
            if len(geodata) != 2:
                raise ValueError("geodata must be array of tuples or tuple of (x, y) coordinates")
            x, y = geodata
            geo = [f'{{"coordinates": [{x}, {y}], "type": "Point"}}'] * nr_junctions
        elif hasattr(geodata, '__iter__'):
            geo = [f'{{"coordinates": [{x}, {y}], "type": "Point"}}' for x, y in geodata]
        else:
            raise ValueError("geodata must be array of tuples or tuple of (x, y) coordinates")
        if len(geo) != nr_junctions:
            raise ValueError("geodata must be array of tuples or tuple of (x, y) coordinates")
    else:
        geo = [None] * nr_junctions

    entries = {"pn_bar": pn_bar, "type": type, "tfluid_k": tfluid_k, "height_m": height_m,
               "in_service": in_service, "name": name, "geo": geo}
    _set_multiple_entries(net, "junction", index, **entries, **kwargs)

    return index


def create_sinks(net, junctions, mdot_kg_per_s, scaling=1., name=None, index=None, in_service=True,
                 type='sink', **kwargs):
    """
    Convenience function for creating many sinks at once. Parameter 'junctions' must be an array \
    of the desired length. Other parameters may be either arrays of the same length or single \
    values.

    :param net: The net for which this sink should be created
    :type net: pandapipesNet
    :param junctions: The index of the junctions to which the sinks are connected
    :type junctions: Iterable(int)
    :param mdot_kg_per_s: The required mass flow
    :type mdot_kg_per_s: Iterable or float, default None
    :param scaling: An optional scaling factor to be set customly
    :type scaling: Iterable or float, default 1
    :param name: Name tags for the sinks
    :type name: Iterable or str, default None
    :param index: Force specified IDs if they are available. If None, the index one higher than the\
            highest already existing index is selected and counted onwards.
    :type index: Iterable(int), default None
    :param in_service: True for in service, False for out of service
    :type in_service: Iterable or bool, default True
    :param type: Type variables to classify the sinks
    :type type: Iterable or str, default None
    :param kwargs: Additional keyword arguments will be added as further columns to the\
            net["sink"] table
    :return: index - The unique IDs of the created elements
    :rtype: array(int)

    :Example:
        >>> new_sink_ids = create_sinks(net, junctions=[1, 5, 10],
        >>>                             mdot_kg_per_s=[0.1, 0.05, 0.2])
    """
    add_new_component(net, Sink)

    _check_multiple_junction_elements(net, junctions)
    index = _get_multiple_index_with_check(net, "sink", index, len(junctions))

    entries = {"junction": junctions, "mdot_kg_per_s": mdot_kg_per_s, "scaling": scaling,
               "in_service": in_service, "name": name, "type": type}
    _set_multiple_entries(net, "sink", index, **entries, **kwargs)

    return index


def create_sources(net, junctions, mdot_kg_per_s, scaling=1., name=None, index=None,
                   in_service=True, type='source', **kwargs):
    """
    Convenience function for creating many sources at once. Parameter 'junctions' must be an array \
    of the desired length. Other parameters may be either arrays of the same length or single \
    values.

    :param net: The net for which this source should be created
    :type net: pandapipesNet
    :param junctions: The index of the junctions to which the sources are connected
    :type junctions: Iterabl(int)
    :param mdot_kg_per_s: The required mass flow
    :type mdot_kg_per_s: Iterable or float, default None
    :param scaling: An optional scaling factor to be set customly
    :type scaling: Iterable or float, default 1
    :param name: Name tags for the sources
    :type name: Iterable or str, default None
    :param index: Force specified IDs if they are available. If None, the index one higher than the\
            highest already existing index is selected and counted onwards.
    :type index: Iterable(int), default None
    :param in_service: True for in service, False for out of service
    :type in_service: Iterable or bool, default True
    :param type: Type variable to classify the sources
    :type type: Iterable or str, default None
    :param kwargs: Additional keyword arguments will be added as further columns to the\
            net["source"] table
    :return: index - The unique IDs of the created elements
    :rtype: array(int)

    :Example:
        >>> new_source_ids = create_sources(net, junctions=[1, 5, 10],
        >>>                                 mdot_kg_per_s=[0.1, 0.05, 0.2])
    """
    add_new_component(net, Source)

    _check_multiple_junction_elements(net, junctions)
    index = _get_multiple_index_with_check(net, "source", index, len(junctions))

    entries = {"junction": junctions, "mdot_kg_per_s": mdot_kg_per_s, "scaling": scaling,
               "in_service": in_service, "name": name, "type": type}
    _set_multiple_entries(net, "source", index, **entries, **kwargs)

    return index


def create_ext_grids(net, junctions, p_bar, t_k, name=None, in_service=True, index=None,
                     type="auto", **kwargs):
    """
    Convenience function for creating many external grids at once. Parameter 'junctions' must be an\
    array of the desired length. Other parameters may be either arrays of the same length or single\
    values.\n
    External grids transfer the junction that it is connected into a node with fixed value for \
    either pressure, temperature or both (depending on the type). Usually external grids represent \
    connections to other grids feeding the given pandapipesNet.

    :param net: The net that the external grid should be connected to
    :type net: pandapipesNet
    :param junctions: The junctions to which the external grids are connected
    :type junctions: Iterable(int)
    :param p_bar: The pressure of the external grids
    :type p_bar: Iterable(float) or float
    :param t_k: The fixed temperature at the external grids
    :type t_k: Iterable(float) or float
    :param name: A name tag for the ext_grids
    :type name: Iterable(str) or str, default None
    :param in_service: True for in service, False for out of service
    :type in_service: Iterable(bool) or bool, default True
    :param index: Force specified IDs if they are available. If None, the index one higher than the\
            highest already existing index is selected and counted onwards.
    :type index: Iterable(int), default None
    :param type: The external grid type denotes the values that are fixed at the respective node:\n
            - "auto": Will automatically assign one of the following types based on the input for \
                      p_bar and t_k \n
            - "p": The pressure is fixed, the node acts as a slack node for the mass flow. \n
            - "t": The temperature is fixed and will not be solved for, but is assumed as the \
                   node's mix temperature. Please note that pandapipes cannot check for \
                   inconsistencies in the formulation of heat transfer equations yet. \n
            - "pt": The external grid shows both "p" and "t" behavior.
    :type type: Iterable(str) or str, default "auto"
    :param kwargs: Additional keyword arguments will be added as further columns to the\
            net["ext_grid"] table
    :return: index - The unique IDs of the created elements
    :rtype: Iterable(int)

    :Example:
        >>> create_ext_grids(net, junctions=[2, 4], p_bar=[100, 200], t_k=293.15)

    """
    add_new_component(net, ExtGrid)

    _check_multiple_junction_elements(net, junctions)
    index = _get_multiple_index_with_check(net, "ext_grid", index, len(junctions))

    type = _auto_ext_grid_types(p_bar, t_k, type, ExtGrid)

    entries = {"junction": junctions, "p_bar": p_bar, "t_k": t_k,
               "in_service": in_service, "name": name, "type": type}
    _set_multiple_entries(net, "ext_grid", index, **entries, **kwargs)

    return index


def create_pipes(net, from_junctions, to_junctions, std_type, length_km, k_mm=0.2,
                 loss_coefficient=0, sections=1, alpha_w_per_m2k=0., text_k=293, qext_w=0.,
                 name=None, index=None, geodata=None, in_service=True, type="pipe", **kwargs):
    """
    Convenience function for creating many pipes at once. Parameters 'from_junctions' and \
    'to_junctions' must be arrays of equal length. Other parameters may be either arrays of the \
    same length or single values. In any case the line parameters are defined through a single \
    standard type, so all pipes have the same standard type.

    :param net: The net for which this pipe should be created
    :type net: pandapipesNet
    :param from_junctions: IDs of the junctions on one side which the pipes will be connected to
    :type from_junctions: Iterable(int)
    :param to_junctions: IDs of the junctions on the other side to which the pipes will be \
            connected to
    :type to_junctions: Iterable(int)
    :param std_type: Name of standard type
    :type std_type: str
    :param length_km: Lengths of the pipes in [km]
    :type length_km: Iterable or float
    :param k_mm: Pipe roughness in [mm]. 0.2 mm is quite rough, usually betweeen 0.0015 (new
            pipes) and 0.3 (old steel pipelines)
    :type k_mm: Iterable or float, default 0.2
    :param loss_coefficient: Additional pressure loss coefficients, introduced by e.g. bends
    :type loss_coefficient: Iterable or float, default 0
    :param sections: The number of internal pipe sections. Important for gas and temperature\
            calculations, where variables are dependent on pipe length.
    :type sections: Iterable or int, default 1
    :param alpha_w_per_m2k: Heat transfer coefficients in [W/(m^2*K)]
    :type alpha_w_per_m2k: Iterable or float, default 0
    :param text_k: Ambient temperatures of pipes in [K]
    :type text_k: Iterable or float, default 293
    :param qext_w: External heat feed-in to the pipes in [W]
    :type qext_w: Iterable or float, default 0
    :param name: Name tags for these pipes
    :type name: Iterable or str, default None
    :param index: Force specified IDs if they are available. If None, the index one higher than the\
            highest already existing index is selected and counted onwards.
    :type index: Iterable(int), default None
    :param geodata: The coordinates of the pipes. The first row should be the coordinates of\
            junction a and the last should be the coordinates of junction b. The points in the\
            middle represent the bending points of the pipe.
    :type geodata: array, shape=(no_pipes,2L) or (,2L), default None
    :param in_service: True for in service, False for out of service
    :type in_service: Iterable or bool, default True
    :param type: Identifiers for special types of pipes (e.g. below or above ground)
    :type type: Iterable or str, default "pipe"
    :param kwargs: Additional keyword arguments will be added as further columns to the\
            net["pipe"] table
    :return: index - The unique IDs of the created elements
    :rtype: array(int)

    :Example:
        >>> pipe_indices = create_pipes(net,
        >>>                             from_junctions=[0, 2, 6],
        >>>                             to_junctions=[1, 3, 7],
        >>>                             std_type='315_PE_80_SDR_17',
        >>>                             length_km=[0.2, 1, 0.3])

    """
    add_new_component(net, Pipe)

    nr_pipes = len(from_junctions)
    index = _get_multiple_index_with_check(net, "pipe", index, nr_pipes)
    _check_branches(net, from_junctions, to_junctions, "pipe")
    _check_std_type(net, std_type, "pipe", "create_pipes")

    pipe_parameters = load_std_type(net, std_type, "pipe")
    entries = {"name": name, "from_junction": from_junctions, "to_junction": to_junctions,
               "std_type": std_type, "length_km": length_km,
               "diameter_m": pipe_parameters["inner_diameter_mm"] / 1000, "k_mm": k_mm,
               "loss_coefficient": loss_coefficient, "alpha_w_per_m2k": alpha_w_per_m2k,
               "sections": sections, "in_service": in_service, "type": type, "qext_w": qext_w,
               "text_k": text_k}
    _set_multiple_entries(net, "pipe", index, **entries, **kwargs)

    if geodata is not None:
        _add_multiple_branch_geodata(net, geodata, index, "pipe")
    return index


def create_pipes_from_parameters(net, from_junctions, to_junctions, length_km, diameter_m, k_mm=0.2,
                                 loss_coefficient=0, sections=1, alpha_w_per_m2k=0., text_k=293,
                                 qext_w=0., name=None, index=None, geodata=None, in_service=True,
                                 type="pipe", **kwargs):
    """
    Convenience function for creating many pipes at once. Parameters 'from_junctions' and \
    'to_junctions' must be arrays of equal length. Other parameters may be either arrays of the \
    same length or single values.

    :param net: The net for which this pipe should be created
    :type net: pandapipesNet
    :param from_junctions: IDs of the junctions on one side which the pipes will be connected to
    :type from_junctions: Iterable(int)
    :param to_junctions: IDs of the junctions on the other side to which the pipes will be \
            connected to
    :type to_junctions: Iterable(int)
    :param length_km: Lengths of the pipes in [km]
    :type length_km: Iterable or float
    :param diameter_m: The pipe diameters in [m]
    :type diameter_m: Iterable or float
    :param k_mm: Pipe roughness in [mm]. 0.2 mm is quite rough, usually betweeen 0.0015 (new
            pipes) and 0.3 (old steel pipelines)
    :type k_mm: Iterable or float, default 0.2 mm
    :param loss_coefficient: Additional pressure loss coefficients, introduced by e.g. bends
    :type loss_coefficient: Iterable or float, default 0
    :param sections: The number of internal pipe sections. Important for gas and temperature\
            calculations, where variables are dependent on pipe length.
    :type sections: Iterable or int, default 1
    :param alpha_w_per_m2k: Heat transfer coefficients in [W/(m^2*K)]
    :type alpha_w_per_m2k: Iterable or float, default 0
    :param text_k: Ambient temperatures of pipes in [K]
    :type text_k: Iterable or float, default 293
    :param qext_w: External heat feed-in to the pipes in [W]
    :type qext_w: Iterable or float, default 0
    :param name: Name tags for these pipes
    :type name: Iterable or str, default None
    :param index: Force specified IDs if they are available. If None, the index one higher than the\
            highest already existing index is selected and counted onwards.
    :type index: Iterable(int), default None
    :param geodata: The coordinates of the pipes. The first row should be the coordinates of\
            junction a and the last should be the coordinates of junction b. The points in the\
            middle represent the bending points of the pipe.
    :type geodata: array, shape=(no_pipes,2L) or (,2L), default None
    :param in_service: True for in service, False for out of service
    :type in_service: Iterable or bool, default True
    :param type: Identifiers for special types of pipes (e.g. below or above ground)
    :type type: Iterable or str, default "pipe"
    :param kwargs: Additional keyword arguments will be added as further columns to the\
            net["pipe"] table
    :return: index - The unique IDs of the created elements
    :rtype: array(int)

    :Example:
        >>> pipe_indices = create_pipes_from_parameters(net,
        >>>                                             from_junctions=[0, 2, 6],
        >>>                                             to_junctions=[1, 3, 7],
        >>>                                             length_km=[0.2, 1, 0.3],
        >>>                                             diameter_m=40e-3)

    """
    add_new_component(net, Pipe)

    index = _get_multiple_index_with_check(net, "pipe", index, len(from_junctions))
    _check_branches(net, from_junctions, to_junctions, "pipe")

    entries = {"name": name, "from_junction": from_junctions, "to_junction": to_junctions,
               "std_type": None, "length_km": length_km, "diameter_m": diameter_m, "k_mm": k_mm,
               "loss_coefficient": loss_coefficient, "alpha_w_per_m2k": alpha_w_per_m2k,
               "sections": sections, "in_service": in_service, "type": type, "qext_w": qext_w,
               "text_k": text_k}
    _set_multiple_entries(net, "pipe", index, **entries, **kwargs)

    if geodata is not None:
        _add_multiple_branch_geodata(net, geodata, index, table="pipe")
    return index


def create_valves(net, from_junctions, to_junctions, diameter_m, opened=True, loss_coefficient=0,
                  name=None, index=None, type='valve', **kwargs):
    """
    Convenience function for creating many valves at once. Parameters 'from_junctions' and \
    'to_junctions' must be arrays of equal length. Other parameters may be either arrays of the \
    same length or single values.

    :param net: The net for which these valves should be created
    :type net: pandapipesNet
    :param from_junctions: IDs of the junctions on one side which the valves will be connected to
    :type from_junctions: Iterable(int)
    :param to_junctions: IDs of the junctions on the other side to which the valves will be \
            connected to
    :type to_junctions: Iterable(int)
    :param diameter_m: The valve diameters in [m]
    :type diameter_m: Iterable or float
    :param opened: Flag to show if the valves are opened and allow for fluid flow or if they are\
            closed to block the fluid flow.
    :type opened: Iterable or bool, default True
    :param loss_coefficient: The pressure loss coefficients introduced by the valve shapes
    :type loss_coefficient: Iterable or float, default 0
    :param name: Name tags for the valves
    :type name: Iterable or str, default None
    :param index: Force specified IDs if they are available. If None, the index one higher than the\
            highest already existing index is selected and counted onwards.
    :type index: Iterable(int), default None
    :param type: Identifiers for special types of valves (e.g. below or above ground)
    :type type: Iterable or str, default "valve"
    :param kwargs: Additional keyword arguments will be added as further columns to the\
            net["valve"] table
    :return: index - The unique IDs of the created elements
    :rtype: array(int)

    :Example:
        >>> create_valves(net, from_junctions=[0, 1, 4], to_junctions=[1, 5, 6],
        >>>               opened=[True, False, True], diameter_m=4e-3,
        >>>               name=["valve_%d" for d in range(3)])

    """
    add_new_component(net, Valve)

    index = _get_multiple_index_with_check(net, "valve", index, len(from_junctions))
    _check_branches(net, from_junctions, to_junctions, "valve")

    entries = {"name": name, "from_junction": from_junctions, "to_junction": to_junctions,
               "diameter_m": diameter_m, "opened": opened, "loss_coefficient": loss_coefficient,
               "type": type}
    _set_multiple_entries(net, "valve", index, **entries, **kwargs)

    return index


def create_pressure_controls(net, from_junctions, to_junctions, controlled_junctions,
                             controlled_p_bar, control_active=True, loss_coefficient=0., name=None,
                             index=None, in_service=True, type="pressure_control", **kwargs):
    """
    Convenience function for creating many pressure controls at once. Parameters 'from_junctions'\
    and 'to_junctions' must be arrays of equal length. Other parameters may be either arrays of the\
    same length or single values.

    Pressure control units enforce a pressure at a specific junction by creating a pressure drop /
    lift between the 'from' and the 'to' junction so that the pressure set point at the
    controlled junction is met.
    It is required that the controlled junction is hydraulically properly connected to the from
    and to junction and no other pessure control unit is inbetween.

    :param net: The net for which these pressure controls should be created
    :type net: pandapipesNet
    :param from_junctions: IDs of the junctions on one side which the pressure controls will be\
            connected to
    :type from_junctions: Iterable(int)
    :param to_junctions: IDs of the junctions on the other side to which the pressure controls will\
            be connected to
    :type to_junctions: Iterable(int)
    :param controlled_junctions: IDs of the junctions at which the pressure is controlled
    :type controlled_junctions: Iterable or int
    :param controlled_p_bar: Pressure set points
    :type controlled_p_bar: Iterable or float
    :param control_active: Variable to state whether the pressure control is active (otherwise \
        behaviour similar to open valve)
    :type control_active: bool, default True
    :param loss_coefficient: The pressure loss coefficient introduced by the component's shape \
        (used only if control is not active).
    :type loss_coefficient: float, default 0
    :param name: Name of the pressure control elements
    :type name: Iterable or str
    :param index: Force specified IDs if they are available. If None, the index one higher than the\
        highest already existing index is selected and counted onwards.
    :type index: Iterable(int), default None
    :param in_service: True if the pressure controls are in service or False if they are out of\
        service
    :type in_service: Iterable or bool, default True
    :param type: Currently not used - possibility to specify a certain type of pressure control
    :type type: Iterable or str, default "pressure_control"
    :param kwargs: Additional keyword arguments will be added as further columns to the \
            net["press_control"] table
    :return: index - The unique IDs of the created elements
    :rtype: array(int)

    :Example:
        Create one unit to connect junction 0 and 1,
        set the pressure at junction 1 to 5 bar.

        And create a 2nd unit to connect junction 2 and 4,
        set the pressure at junction 3 to 4.9 bar.

        >>> create_pressure_controls(net, [0, 2], [1, 4], [1, 3],
        >>>                          controlled_p_bar=[5, 4.9])

    """
    add_new_component(net, PressureControlComponent)

    index = _get_multiple_index_with_check(net, "press_control", index, len(from_junctions))
    _check_branches(net, from_junctions, to_junctions, "press_control")

    entries = {"name": name, "from_junction": from_junctions, "to_junction": to_junctions,
               "controlled_junction": controlled_junctions, "controlled_p_bar": controlled_p_bar,
               "control_active": control_active, "loss_coefficient": loss_coefficient,
               "in_service": in_service, "type": type}
    _set_multiple_entries(net, "press_control", index, **entries, **kwargs)

    controlled_elsewhere = (controlled_junctions != from_junctions) \
        & (controlled_junctions != to_junctions)
    if np.any(controlled_elsewhere):
        controllers_warn = index[controlled_elsewhere]
        logger.warning("The pressure controllers %s control the pressure at junctions that they are"
                       " not connected to. Please note that this can lead to errors in the pipeflow"
                       " calculation that will not be displayed properly. Make sure that your grid "
                       "configuration is valid." % controllers_warn)

    return index


def create_flow_controls(net, from_junctions, to_junctions, controlled_mdot_kg_per_s, diameter_m,
                         control_active=True, name=None, index=None, in_service=True, type="fc",
                         **kwargs):
    """
    Convenience function for creating many flow controls at once. Parameters 'from_junctions'\
    and 'to_junctions' must be arrays of equal length. Other parameters may be either arrays of the\
    same length or single values.

    :param net: The net for which these flow controls should be created
    :type net: pandapipesNet
    :param from_junctions: IDs of the junctions on one side which the flow controls will be\
            connected to
    :type from_junctions: Iterable(int)
    :param to_junctions: IDs of the junctions on the other side to which the pressure controls will\
            be connected to
    :type to_junctions: Iterable(int)
    :param controlled_mdot_kg_per_s: Mass flow set points
    :type controlled_mdot_kg_per_s: Iterable or float
    :param diameter_m: Measure of the diameter to derive the cross-sectional area (important for \
            the velocity calculation)
    :type diameter_m: Iterable or float
    :param control_active: Variable to state whether the flow control is active (otherwise \
            similar to open valve)
    :type control_active: bool, default True
    :param name: Name of the flow control elements
    :type name: Iterable or str
    :param index: Force specified IDs if they are available. If None, the index one higher than the\
            highest already existing index is selected and counted onwards.
    :type index: Iterable(int), default None
    :param in_service: True if the flow controls are in service or False if they are out of service
    :type in_service: Iterable or bool, default True
    :param type: Currently not used - possibility to specify a certain type of flow control
    :type type: Iterable or str, default "fc"
    :param kwargs: Additional keyword arguments will be added as further columns to the \
            net["flow_control"] table
    :return: index - The unique IDs of the created elements
    :rtype: array(int)

    :Example:
        Create two flow controllers with 0.8 m diameter between junction 0 and 1 with 0.5 kg/s and
        junction 2 and 4 with 0.9 kg/s, respectively.

        >>> create_flow_controls(net, [0, 2], [1, 4], [0.5, 0.9], [0.8, 0.8])

    """

    add_new_component(net, FlowControlComponent)

    index = _get_multiple_index_with_check(net, "flow_control", index, len(from_junctions))
    _check_branches(net, from_junctions, to_junctions, "flow_control")

    entries = {"name": name, "from_junction": from_junctions, "to_junction": to_junctions,
               "controlled_mdot_kg_per_s": controlled_mdot_kg_per_s, "diameter_m": diameter_m,
               "control_active": control_active, "in_service": in_service, "type": type}
    _set_multiple_entries(net, "flow_control", index, **entries, **kwargs)

    return index


def create_heat_exchangers(net, from_junctions, to_junctions, diameter_m, qext_w,
                           loss_coefficient=0, name=None, index=None, in_service=True,
                           type="heat_exchanger", **kwargs):
    """
    Convenience function for creating many heat exchangers at once. Parameters 'from_junctions'\
    and 'to_junctions' must be arrays of equal length. Other parameters may be either arrays of the\
    same length or single values.

    :param net: The net for which the heat exchangers should be created
    :type net: pandapipesNet
    :param from_junctions: IDs of the junctions on one side the heat exchangers will be\
            connected with
    :type from_junctions: Iterable(int)
    :param to_junctions: IDs of the junctions on the other side the heat exchangers will be\
            connected with
    :type to_junctions: Iterable(int)
    :param diameter_m: The heat exchangers inner diameter in [m]
    :type diameter_m: Iterable(float) or float
    :param qext_w: External heat flux in [W]. If positive, heat is derived from the network. If
            negative, heat is being fed into the network from a heat source.
    :type qext_w: Iterable(float) or float
    :param loss_coefficient: An additional pressure loss coefficient, introduced by e.g. bends
    :type loss_coefficient: Iterable(float) or float
    :param name: The name of the heat exchangers
    :type name: Iterable(str) or str, default None
    :param index: Force specified IDs if they are available. If None, the index one higher than the\
            highest already existing index is selected and counted onwards for the amount of heat \
            exchangers created.
    :type index: Iterable(str) or str, default None
    :param in_service: True if the heat exchangers are in service or False if they are out of \
            service
    :type in_service: Iterable(bool) or bool, default True
    :param type: Not used yet
    :type type: Iterable(str) or str, default "heat exchanger"
    :param kwargs: Additional keyword arguments will be added as further columns to the\
                    net["heat_exchanger"] table
    :return: index - The unique IDs of the created heat exchangers
    :rtype: Iterable(int), default None

    :Example:
        >>> create_heat_exchangers(net, from_junctions=[0,1], to_junctions=[2,3],
        >>>                       diameter_m=40e-3, qext_w=2000)
    """
    add_new_component(net, HeatExchanger)

    index = _get_multiple_index_with_check(net, "heat_exchanger", index, len(from_junctions))
    _check_branches(net, from_junctions, to_junctions, "heat_exchanger")

    entries = {"name": name, "from_junction": from_junctions, "to_junction": to_junctions,
               "diameter_m": diameter_m, "qext_w": qext_w, "loss_coefficient": loss_coefficient,
               "in_service": bool(in_service), "type": type}
    _set_multiple_entries(net, "heat_exchanger", index, **entries, **kwargs)

    return index


def create_heat_consumers(net, from_junctions, to_junctions, diameter_m, qext_w=None,
                          controlled_mdot_kg_per_s=None, deltat_k=None, treturn_k=None,
                          name=None, index=None, in_service=True, type="heat_consumer", **kwargs):
    """
    Creates several heat consumer elements in net["heat_consumer"] from heat consumer parameters.

    :param net: The net for which this heat consumer should be created
    :type net:
    :param from_junctions: IDs of the junctions on one side which the heat consumers will be \
        connected with
    :type from_junctions: Iterable(int)
    :param to_junctions: IDs of the junctions on the other side which the heat consumers will be \
        connected with
    :type to_junctions: Iterable(int)
    :param diameter_m: The heat consumers' inner diameter in [m] - only for result calculation
    :type diameter_m: Iterable(float) or float
    :param qext_w: External heat flux in [W]. If positive, heat is extracted from the network. If \
        negative, heat is being fed into the network from a heat source.
    :type qext_w: Iterable(float) or float, default None
    :param controlled_mdot_kg_per_s: Mass flow set point in [kg/s].
    :type controlled_mdot_kg_per_s: Iterable(float) or float, default None
    :param deltat_k: Temperature difference set point between flow and return in [K].
    :type deltat_k: Iterable(float) or float, default None
    :param treturn_k: Return temperature set point in [K].
    :type treturn_k: Iterable(float) or float, default None
    :param name: Names of the heat consumer elements
    :type name: Iterable(str) or str, default None
    :param index: Force specified IDs if they are available. If None, the index one higher than the\
            highest already existing index is selected and counted onwards for the amount of heat \
            consumers created.
    :type index: Iterable(int) or int, default None
    :param in_service: True for heat consumers that are in service, False for those out of service
    :type in_service: Iterable(bool) or bool, default True
    :param type: Currently not used - possibility to specify certain types of heat consumers
    :type type: Iterable(str) or str, default "heat_consumer"
    :param kwargs: Additional keyword arguments will be added as further columns to the \
        net["heat_consumer"] table
    :type kwargs: dict
    :return: index - The unique IDs of the created heat consumers
    :rtype: int

    :Example:
        >>> create_heat_consumers(net,from_junctions=[0, 3], to_junctions=[1, 5], diameter_m=40e-3,
        >>>                       qext_w=20000, controlled_mdot_kg_per_s=[0.5, 0.9])
    """
    if np.any(pd.notnull(deltat_k)) or np.any(pd.notnull(treturn_k)):
        raise NotImplementedError("The models for consumers with fixed temperature difference or "
                                  "fixed return temperature are not implemented yet.")
    check_vars = [controlled_mdot_kg_per_s, qext_w, deltat_k, treturn_k]
    var_sums = np.zeros([4, len(from_junctions)])
    for i, cv in enumerate(check_vars):
        var_sums[i] = np.full_like(from_junctions, pd.isnull(cv)).astype(np.int32)
    if np.any(np.sum(var_sums, axis=0) != 2):
        raise AttributeError(r"Define exactly two variables from 'controlled_mdot_kg_per_s', "
                             r"'qext_w' and 'deltat_k' or 'treturn_k' different from None for "
                             r"each heat consumer.")
    if np.any(pd.notnull(deltat_k) & pd.notnull(treturn_k)):
        raise AttributeError(r"It is not possible to set both 'deltat_k' and 'treturn_k', as the "
                             r"flow temperature is independent of the heat consumer model.")

    add_new_component(net, HeatConsumer)

    index = _get_multiple_index_with_check(net, "heat_consumer", index, len(from_junctions))
    _check_branches(net, from_junctions, to_junctions, "heat_consumer")

    entries = {"name": name, "from_junction": from_junctions, "to_junction": to_junctions,
               "diameter_m": diameter_m, "qext_w": qext_w,
               "controlled_mdot_kg_per_s": controlled_mdot_kg_per_s, "deltat_k": deltat_k,
               "treturn_k": treturn_k, "in_service": bool(in_service), "type": type}
    _set_multiple_entries(net, "heat_consumer", index, **entries, **kwargs)
    return index


def create_fluid_from_lib(net, name, overwrite=True):
    """
    Creates a fluid from library (if there is an entry) and sets net["fluid"] to this value.
    Currently, existing fluids in the library are: "hgas", "lgas", "hydrogen", "methane",
    "water","biomethane_pure", "biomethane_treated", "air".

    :param net: The net for which this fluid should be created
    :type net: pandapipesNet
    :param name: The name of the fluid that shall be extracted from the fluid lib
    :type name: str
    :param overwrite: Flag if a possibly existing fluid in the net shall be overwritten
    :type overwrite: bool, default True
    :return: No output

    :Example:
        >>> create_fluid_from_lib(net, name="water")

    """
    _add_fluid_to_net(net, call_lib(name), overwrite=overwrite)


def _check_multiple_junction_elements(net, junctions):
    return _check_multiple_node_elements(net, junctions, node_table="junction", name="junctions")


def _check_junction_element(net, junction):
    return _check_node_element(net, junction, node_table="junction")


def _check_branch(net, element_name, index, from_junction, to_junction):
    return _check_branch_element(net, element_name, index, from_junction, to_junction,
                                 node_name="junction", plural="s")


def _check_branches(net, from_junctions, to_junctions, table):
    return _check_multiple_branch_elements(net, from_junctions, to_junctions, table,
                                           node_name="junction", plural="s")


def _check_std_type(net, std_type, table, function_name):
    if 'std_types' not in net:
        raise UserWarning('%s is defined as std_type in %s but there are no std_types '
                          'defined in your net. You need to define a std_type first or set '
                          'add_stdtypes=True in create_empty_network.' % (std_type, function_name))
    if std_type not in net['std_types'][table]:
        raise UserWarning('%s is not given in std_types (%s). Either change std_type or define new '
                          'one' % (std_type, table))


def _add_multiple_branch_geodata(net, table, geodata, index):
    geo_table = f"{table}_geodata"
    dtypes = net[geo_table].dtypes
    df = pd.DataFrame(index=index, columns=net[geo_table].columns)
    # works with single or multiple lists of coordinates
    if len(geodata[0]) == 2 and not hasattr(geodata[0][0], "__iter__"):
        # geodata is a single list of coordinates
        df["coords"] = [geodata] * len(index)
    else:
        # geodata is multiple lists of coordinates
        df["coords"] = geodata

    net[geo_table] = pd.concat([net[geo_table],df], sort=False)

    _preserve_dtypes(net[geo_table], dtypes)


ALLOWED_EG_TYPES = ["auto", "t", "p", "pt", "tp"]


def _auto_ext_grid_type(p_bar, t_k, typ, comp):
    """
    Determine the type of node that an "ext_grid" would imply (fixed pressure and / or temperature).
    Also perform some validity checks.

    :param p_bar: fixed pressure
    :type p_bar: float
    :param t_k: fixed temperature
    :type t_k: float
    :param typ: given type of ext_grid
    :type typ: str
    :param comp: component (just needed for output)
    :type comp: pandapipes component
    :return: adapted_type
    :rtype: str
    """
    p_null, t_null = p_bar is None or np.isnan(p_bar), t_k is None or np.isnan(t_k)

    if p_null and t_null:
        raise UserWarning("For component %s, either pressure or temperature must be defined!"
                          % comp.__name__)

    if typ not in ALLOWED_EG_TYPES:
        logger.warning("The type for component %s was %s, but must be one of the following for "
                       "correct model implementation: %s." % (comp.__name__, typ, ALLOWED_EG_TYPES))

    if typ not in ["t", "auto"] and p_null:
        raise UserWarning("The type %s for component %s requires a pressure as input!"
                          % (typ, comp.__name__))

    if typ not in ["p", "auto"] and t_null:
        raise UserWarning("The type %s for component %s requires a temperature as input!"
                          % (typ, comp.__name__))

    if typ != "auto" and "p" not in typ and not p_null:
        logger.warning("For component %s you gave a value for p, although the component is not of "
                       "'p'-type (type is %s), i.e. this value is probably neglected internally."
                       % (comp, typ))

    if typ != "auto" and "t" not in typ and not t_null:
        logger.warning("For component %s you gave a value for t, although the component is not of "
                       "'t'-type (type is %s), i.e. this value is probably neglected internally."
                       % (comp, typ))

    if typ == "tp":
        logger.warning("The type 'tp' is replaced by type 'pt' (might be mistaken internally).")
        return "pt"

    if typ == "auto":
        real_type = ""
        if not p_null:
            real_type += "p"
        if not t_null:
            real_type += "t"
        return real_type

    return typ


def _auto_ext_grid_types(p_bar, t_k, typ, comp):
    """
    Determine the type of node that an "ext_grid" would imply (fixed pressure and / or temperature).
    Also perform some validity checks. --> Same as `_auto_ext_grid_type`, but vectorized.

    .. note:
        This function is currently not used yet. Can be used, if bulk functions for ext_grid-like \
        components are added.

    :param p_bar: fixed pressure values
    :type p_bar: iterable(float)
    :param t_k: fixed temperature values
    :type t_k: iterable(float)
    :param typ: given types of ext_grid
    :type typ: iterable(str)
    :param comp: component (just needed for output)
    :type comp: pandapipes component
    :return: adapted_types
    :rtype: iterable(str)
    """
    p_arr = hasattr(p_bar, "__iter__")
    t_arr = hasattr(t_k, "__iter__")
    typ_arr = hasattr(typ, "__iter__") and not isinstance(typ, str)

    if not any([p_arr, t_arr, typ_arr]):
        return _auto_ext_grid_type(p_bar, t_k, typ, comp)
    else:
        lengths = np.array([len(arr) for arr, it in zip([p_bar, t_k, typ], [p_arr, t_arr, typ_arr])
                            if it])
        if not np.array_equal(lengths[1:], lengths[:-1]):
            raise UserWarning("The arrays for p_bar, t_k and type must have equal length!")
        length = lengths[0]

    if not p_arr:
        p_bar = np.array([p_bar] * length)

    if not t_arr:
        t_k = np.array([t_k] * length)

    if not typ_arr:
        typ = np.array([typ] * length)

    p_null = np.equal(p_bar, None) | np.isnan(p_bar)
    t_null = np.equal(t_k, None) | np.isnan(t_k)

    ptn = p_null & t_null
    if np.any(ptn):
        invalid_ind = np.where(ptn)
        raise UserWarning("For component %s in positions %s, either pressure or temperature must be"
                          " defined!" % (comp.__name__, invalid_ind))

    not_allowed_types = ~np.isin(typ, ALLOWED_EG_TYPES)
    if np.any(not_allowed_types):
        typ_not_allowed_types = typ[not_allowed_types]
        pos_not_allowed_types = np.where(not_allowed_types)
        overview = pd.DataFrame({"Position": pos_not_allowed_types, "Type": typ_not_allowed_types})
        logger.warning("Please check the following types for component %s, as they must be one of "
                       "the following for correct model implementation: %s. \n%s"
                       % (comp.__name__, ALLOWED_EG_TYPES, overview))

    p_types = np.isin(typ, [tp for tp in ALLOWED_EG_TYPES if tp not in ["t", "auto"]])
    t_types = np.isin(typ, [tp for tp in ALLOWED_EG_TYPES if tp not in ["p", "auto"]])

    invalid_p = p_types & p_null
    if np.any(invalid_p):
        invalid_types = typ[invalid_p]
        invalid_ind = np.where(invalid_p)
        raise UserWarning("The types %s for component %s (positions %s) require a pressure as "
                          "input!" % (invalid_types, invalid_ind, comp.__name__))

    invalid_t = t_types & t_null
    if np.any(invalid_t):
        invalid_types = typ[invalid_t]
        invalid_ind = np.where(invalid_t)
        raise UserWarning("The types %s for component %s (positions %s) require a temperature as "
                          "input!" % (invalid_types, invalid_ind, comp.__name__))

    auto_types = np.isin(typ, ["auto"])

    ununsed_p = ~auto_types & ~p_null & ~p_types
    if np.any(ununsed_p):
        overview = pd.DataFrame({"Positions": np.where(ununsed_p)[0],
                                 "Type": np.array(typ)[ununsed_p],
                                 "p_value": np.array(p_bar)[ununsed_p]})
        logger.warning("For component %s you gave a value for p in some cases, although the "
                       "respective components are not of 'p'-type, i.e. the given values are "
                       "probably neglected internally. \n%s" % (comp, overview))

    ununsed_t = ~auto_types & ~t_null & ~t_types
    if np.any(ununsed_t):
        overview = pd.DataFrame({"Positions": np.where(ununsed_t)[0],
                                 "Type": np.array(typ)[ununsed_t],
                                 "t_value": np.array(p_bar)[ununsed_t]})
        logger.warning("For component %s you gave a value for t in some cases, although the "
                       "respective components are not of 't'-type, i.e. the given values are "
                       "probably neglected internally. \n%s" % (comp, overview))

    real_types = np.array(typ).copy()
    tp_type = np.isin(real_types, ["tp"])
    if np.any(tp_type):
        tp_ind = np.where(tp_type)
        logger.warning("The type 'tp' (positions %s) is replaced by type 'pt' (otherwise might be "
                       "mistaken internally)." % tp_ind)
        real_types[tp_type] = "pt"

    if np.any(auto_types):
        real_types[auto_types & ~p_null & t_null] = "p"
        real_types[auto_types & p_null & ~t_null] = "t"
        real_types[auto_types & ~p_null & ~t_null] = "pt"

    return real_types<|MERGE_RESOLUTION|>--- conflicted
+++ resolved
@@ -5,12 +5,8 @@
 from typing import Iterable, Tuple, List
 import numpy as np
 import pandas as pd
-<<<<<<< HEAD
 import geojson
-# TODO: Why are pandapower internal use functions (_[…] See PEP 8) imported here?
-=======
 from pandapower.auxiliary import _preserve_dtypes
->>>>>>> c3273305
 from pandapower.create import _get_multiple_index_with_check, _get_index_with_check, _set_entries, \
     _check_node_element, _check_multiple_node_elements, _set_multiple_entries, \
     _check_branch_element, _check_multiple_branch_elements
