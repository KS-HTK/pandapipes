# Copyright (c) 2020-2024 by Fraunhofer Institute for Energy Economics
# and Energy System Technology (IEE), Kassel, and University of Kassel. All rights reserved.
# Use of this source code is governed by a BSD-style license that can be found in the LICENSE file.

# branch types
# no types defined

# branch indices
TABLE_IDX = 0  # number of the table that this branch belongs to
ELEMENT_IDX = 1  # index of the element that this branch belongs to (within the given table)
FROM_NODE = 2  # f, from bus number
TO_NODE = 3  # t, to bus number
ACTIVE = 4
LENGTH = 5  # Pipe length in [m]
D = 6  # Diameter in [m]
AREA = 7  # Area in [m²]
<<<<<<< HEAD
K = 8  # Pipe roughness in [m]
MDOTINIT = 9  # mass in  [m/s]
RE = 10 # Reynolds number
LAMBDA = 11  # Lambda
JAC_DERIV_DM = 12  # Slot for the derivative by mass
JAC_DERIV_DP = 13  # Slot for the derivative by pressure from_node
JAC_DERIV_DP1 = 14  # Slot for the derivative by pressure to_node
LOAD_VEC_BRANCHES = 15  # Slot for the load vector for the branches
JAC_DERIV_DM_NODE = 16  # Slot for the derivative by mass for the nodes connected to branch
LOAD_VEC_NODES = 17  # Slot for the load vector of the nodes connected to branch
LOSS_COEFFICIENT = 18
ALPHA = 19  # Slot for heat transfer coefficient
JAC_DERIV_DT = 20
JAC_DERIV_DT1 = 21
LOAD_VEC_BRANCHES_T = 22
TOUTINIT = 23  # Internal slot for outlet pipe temperature
JAC_DERIV_DT_NODE = 24  # Slot for the derivative fpr T for the nodes connected to branch
LOAD_VEC_NODES_T = 25
MDOTINIT_T = 26
FROM_NODE_T = 27
TO_NODE_T = 28
QEXT = 29  # heat input in [W]
TEXT = 30
PL = 31
TL = 32 # Temperature lift [K]
BRANCH_TYPE = 33  # branch type relevant for the pressure controller
=======
RHO = 8  # Density in [kg/m^3
ETA = 9  # Dynamic viscosity in [Pas]
K = 10  # Pipe roughness in [m]
VINIT = 11  # velocity in  [m/s]
RE = 12 # Reynolds number
LAMBDA = 13  # Lambda
JAC_DERIV_DV = 14  # Slot for the derivative by velocity
JAC_DERIV_DP = 15  # Slot for the derivative by pressure from_node
JAC_DERIV_DP1 = 16  # Slot for the derivative by pressure to_node
LOAD_VEC_BRANCHES = 17  # Slot for the load vector for the branches
JAC_DERIV_DV_NODE = 18  # Slot for the derivative by velocity for the nodes connected to branch
LOAD_VEC_NODES = 19  # Slot for the load vector of the nodes connected to branch
LOSS_COEFFICIENT = 20
CP = 21  # Slot for fluid heat capacity values
ALPHA = 22  # Slot for heat transfer coefficient
JAC_DERIV_DT = 23
JAC_DERIV_DTOUT = 24
LOAD_VEC_BRANCHES_T = 25
TOUTINIT = 26  # Internal slot for outlet pipe temperature
JAC_DERIV_DT_NODE = 27  # Slot for the derivative fpr T for the nodes connected to branch
LOAD_VEC_NODES_T = 28
VINIT_T = 29
FROM_NODE_T = 30
TO_NODE_T = 31
QEXT = 32  # heat input in [W]
TEXT = 33
PL = 34
TL = 35 # Temperature lift [K]
BRANCH_TYPE = 36  # branch type relevant for the pressure controller
>>>>>>> 2104e368

branch_cols = 34<|MERGE_RESOLUTION|>--- conflicted
+++ resolved
@@ -14,7 +14,6 @@
 LENGTH = 5  # Pipe length in [m]
 D = 6  # Diameter in [m]
 AREA = 7  # Area in [m²]
-<<<<<<< HEAD
 K = 8  # Pipe roughness in [m]
 MDOTINIT = 9  # mass in  [m/s]
 RE = 10 # Reynolds number
@@ -28,7 +27,7 @@
 LOSS_COEFFICIENT = 18
 ALPHA = 19  # Slot for heat transfer coefficient
 JAC_DERIV_DT = 20
-JAC_DERIV_DT1 = 21
+JAC_DERIV_DTOUT = 21
 LOAD_VEC_BRANCHES_T = 22
 TOUTINIT = 23  # Internal slot for outlet pipe temperature
 JAC_DERIV_DT_NODE = 24  # Slot for the derivative fpr T for the nodes connected to branch
@@ -41,36 +40,5 @@
 PL = 31
 TL = 32 # Temperature lift [K]
 BRANCH_TYPE = 33  # branch type relevant for the pressure controller
-=======
-RHO = 8  # Density in [kg/m^3
-ETA = 9  # Dynamic viscosity in [Pas]
-K = 10  # Pipe roughness in [m]
-VINIT = 11  # velocity in  [m/s]
-RE = 12 # Reynolds number
-LAMBDA = 13  # Lambda
-JAC_DERIV_DV = 14  # Slot for the derivative by velocity
-JAC_DERIV_DP = 15  # Slot for the derivative by pressure from_node
-JAC_DERIV_DP1 = 16  # Slot for the derivative by pressure to_node
-LOAD_VEC_BRANCHES = 17  # Slot for the load vector for the branches
-JAC_DERIV_DV_NODE = 18  # Slot for the derivative by velocity for the nodes connected to branch
-LOAD_VEC_NODES = 19  # Slot for the load vector of the nodes connected to branch
-LOSS_COEFFICIENT = 20
-CP = 21  # Slot for fluid heat capacity values
-ALPHA = 22  # Slot for heat transfer coefficient
-JAC_DERIV_DT = 23
-JAC_DERIV_DTOUT = 24
-LOAD_VEC_BRANCHES_T = 25
-TOUTINIT = 26  # Internal slot for outlet pipe temperature
-JAC_DERIV_DT_NODE = 27  # Slot for the derivative fpr T for the nodes connected to branch
-LOAD_VEC_NODES_T = 28
-VINIT_T = 29
-FROM_NODE_T = 30
-TO_NODE_T = 31
-QEXT = 32  # heat input in [W]
-TEXT = 33
-PL = 34
-TL = 35 # Temperature lift [K]
-BRANCH_TYPE = 36  # branch type relevant for the pressure controller
->>>>>>> 2104e368
 
 branch_cols = 34